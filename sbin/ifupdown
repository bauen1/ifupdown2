--- conflicted
+++ resolved
@@ -17,17 +17,6 @@
     try:
         logger.debug('creating ifupdown object ..')
         if op == 'up' or op == 'down':
-<<<<<<< HEAD
-            ifupdown_handle = ifupdown_main(force=args.force,
-                                            dryrun=args.noact,
-                                            nodepends=args.nodepends,
-                                            perfmode=args.perfmode,
-                                            njobs=args.jobs)
-        elif op == 'query':
-            ifupdown_handle = ifupdown_main(dryrun=args.noact,
-                                            nodepends=args.nodepends,
-                                            perfmode=args.perfmode)
-=======
             ifupdown_handle = ifupdownMain(force=args.force,
                                             nodepends=args.nodepends,
                                             perfmode=args.perfmode,
@@ -37,7 +26,6 @@
             ifupdown_handle = ifupdownMain(nodepends=args.nodepends,
                                             perfmode=args.perfmode,
                                             njobs=args.jobs)
->>>>>>> 10720a53
 
         iflist = args.iflist
         if len(args.iflist) == 0:
@@ -45,17 +33,11 @@
 
         logger.debug('calling %s' %op + ' for all interfaces ..')
         if op == 'up':
-<<<<<<< HEAD
-            ifupdown_handle.up(args.all, args.CLASS, iflist)
-        elif op == 'down':
-            ifupdown_handle.down(args.all, args.CLASS, iflist)
-=======
             ifupdown_handle.up(args.all, args.CLASS, iflist,
                                excludepats=args.excludepats)
         elif op == 'down':
             ifupdown_handle.down(args.all, args.CLASS, iflist,
                                  excludepats=args.excludepats)
->>>>>>> 10720a53
         elif op == 'query':
             if args.curstate == True:
                 qstate='curr'
@@ -66,12 +48,8 @@
             else:
                 qstate=None
             ifupdown_handle.query(args.all, args.CLASS, iflist,
-<<<<<<< HEAD
-                                  query_state=qstate)
-=======
                                   query_state=qstate,
                                   excludepats=args.excludepats)
->>>>>>> 10720a53
     except:
         raise
 
@@ -100,14 +78,6 @@
 def update_argparser(argparser):
     argparser.add_argument('iflist', metavar='IFACE',
                 nargs='*', help='interfaces list')
-<<<<<<< HEAD
-    argparser.add_argument('-a', '--all', action='store_true',
-                help='process all interfaces marked \"auto\"')
-    argparser.add_argument('-n', '--no-act', dest='noact',
-                action='store_true', help='print out what would happen,' +
-                'but don\'t do it')
-=======
->>>>>>> 10720a53
     argparser.add_argument('-v', '--verbose', dest='verbose',
                 action='store_true', help='verbose')
     argparser.add_argument('-d', '--debug', dest='debug',
@@ -120,10 +90,6 @@
                 help='ignore non-\"allow-CLASS\" interfaces')
     argparser.add_argument('--nodepends', dest='nodepends',
                 action='store_true', help=argparse.SUPPRESS)
-<<<<<<< HEAD
-    argparser.add_argument('--performance-mode', dest='perfmode',
-                action='store_true', help=argparse.SUPPRESS)
-=======
     argparser.add_argument('--perfmode', dest='perfmode',
                 action='store_true', help=argparse.SUPPRESS)
     argparser.add_argument('-j', '--jobs', dest='jobs', type=int,
@@ -132,7 +98,6 @@
                 action='append', help='exclude interfaces from the list of '
                 + 'interfaces to operate on by a PATTERN '
                 + '(note that this option doesn\'t disable mappings)')
->>>>>>> 10720a53
 
 
 def update_ifupdown_argparser(argparser):
