#!/usr/bin/python
#
# Copyright 2014 Cumulus Networks, Inc. All rights reserved.
# Author: Roopa Prabhu, roopa@cumulusnetworks.com
#

from sets import Set
from ifupdown.iface import *
import ifupdownaddons
from ifupdownaddons.modulebase import moduleBase
from ifupdownaddons.ifenslaveutil import ifenslaveutil
from ifupdownaddons.iproute2 import iproute2
import ifupdown.rtnetlink_api as rtnetlink_api

class ifenslave(moduleBase):
    """  ifupdown2 addon module to configure bond interfaces """
    _modinfo = { 'mhelp' : 'bond configuration module',
                    'attrs' : {
                    'bond-use-carrier':
                         {'help' : 'bond use carrier',
                          'validvals' : ['0', '1'],
                          'default' : '1',
                          'example': ['bond-use-carrier 1']},
                     'bond-num-grat-arp':
                         {'help' : 'bond use carrier',
                          'validrange' : ['0', '255'],
                          'default' : '1',
                          'example' : ['bond-num-grat-arp 1']},
                     'bond-num-unsol-na' :
                         {'help' : 'bond slave devices',
                          'validrange' : ['0', '255'],
                          'default' : '1',
                          'example' : ['bond-num-unsol-na 1']},
                     'bond-xmit-hash-policy' :
                         {'help' : 'bond slave devices',
                          'validvals' : ['layer2', 'layer3+4', 'layer2+3'],
                          'default' : 'layer2',
                          'example' : ['bond-xmit-hash-policy layer2']},
                     'bond-miimon' :
                         {'help' : 'bond miimon',
                          'validrange' : ['0', '255'],
                          'default' : '0',
                          'example' : ['bond-miimon 0']},
                     'bond-mode' :
                         {'help' : 'bond mode',
                          'validvals' : ['balance-rr', 'active-backup',
                                          'balance-xor', 'broadcast', '802.3ad',
                                          'balance-tlb', 'balance-alb'],
                          'default' : 'balance-rr',
                          'example' : ['bond-mode 802.3ad']},
                     'bond-lacp-rate':
                         {'help' : 'bond lacp rate',
                          'validvals' : ['0', '1'],
                          'default' : '0',
                          'example' : ['bond-lacp-rate 0']},
                     'bond-min-links':
                         {'help' : 'bond min links',
                          'default' : '0',
                          'example' : ['bond-min-links 0']},
                     'bond-ad-sys-priority':
                         {'help' : '802.3ad system priority',
                          'default' : '65535',
                          'example' : ['bond-ad-sys-priority 65535']},
                     'bond-ad-sys-mac-addr':
                         {'help' : '802.3ad system mac address',
                          'default' : '00:00:00:00:00:00',
                         'example' : ['bond-ad-sys-mac-addr 00:00:00:00:00:00']},
                     'bond-lacp-fallback-allow':
                         {'help' : 'allow lacp fall back',
                          'compat' : True,
                          'validvals' : ['0', '1'],
                          'default' : '0',
                          'example' : ['bond-lacp-fallback-allow 0']},
                     'bond-lacp-fallback-period':
                         {'help' : 'grace period (seconds) for lacp fall back',
                          'compat' : True,
                          'validrange' : ['0', '100'],
                          'default' : '90',
                          'example' : ['bond-lacp-fallback-period 100']},
                     'bond-lacp-fallback-priority':
                         {'help' : 'slave priority for lacp fall back',
                          'compat' : True,
                          'example' : ['bond-lacp-fallback-priority swp1=1 swp2=1 swp3=2']},
                     'bond-lacp-bypass-allow':
                         {'help' : 'allow lacp bypass',
                          'validvals' : ['0', '1'],
                          'default' : '0',
                          'example' : ['bond-lacp-bypass-allow 0']},
                     'bond-lacp-bypass-period':
                         {'help' : 'grace period (seconds) for lacp bypass',
                          'validrange' : ['0', '100'],
                          'default' : '90',
                          'example' : ['bond-lacp-bypass-period 100']},
                     'bond-lacp-bypass-priority':
                         {'help' : 'slave priority for lacp bypass',
                          'example' : ['bond-lacp-bypass-priority swp1=1 swp2=1 swp3=2']},
                     'bond-slaves' :
                        {'help' : 'bond slaves',
                         'required' : True,
                         'example' : ['bond-slaves swp1 swp2',
                                      'bond-slaves glob swp1-2',
                                      'bond-slaves regex (swp[1|2)']}}}

    def __init__(self, *args, **kargs):
        ifupdownaddons.modulebase.moduleBase.__init__(self, *args, **kargs)
        self.ipcmd = None
        self.ifenslavecmd = None

    def _is_bond(self, ifaceobj):
        if ifaceobj.get_attr_value_first('bond-slaves'):
            return True
        return False

    def get_dependent_ifacenames(self, ifaceobj, ifacenames_all=None):
        """ Returns list of interfaces dependent on ifaceobj """

        if not self._is_bond(ifaceobj):
            return None
        slave_list = self.parse_port_list(ifaceobj.get_attr_value_first(
                                    'bond-slaves'), ifacenames_all)

        # Also save a copy for future use
        ifaceobj.priv_data = list(slave_list)
<<<<<<< HEAD
        ifaceobj.link_type = ifaceLinkType.LINK_MASTER
=======
        if ifaceobj.link_type != ifaceLinkType.LINK_NA:
           ifaceobj.link_type = ifaceLinkType.LINK_MASTER
>>>>>>> 8c2c9f26
        return slave_list

    def get_dependent_ifacenames_running(self, ifaceobj):
        self._init_command_handlers()
        return self.ifenslavecmd.get_slaves(ifaceobj.name)

    def _get_slave_list(self, ifaceobj):
        """ Returns slave list present in ifaceobj config """

        # If priv data already has slave list use that first.
        if ifaceobj.priv_data:
            return ifaceobj.priv_data
        slaves = ifaceobj.get_attr_value_first('bond-slaves')
        if slaves:
            return self.parse_port_list(slaves)
        else:
            return None

    def fetch_attr(self, ifaceobj, attrname):
        attrval = ifaceobj.get_attr_value_first(attrname)
        if attrval:
            msg = ('%s: invalid value %s for attr %s.'
                    %(ifaceobj.name, attrval, attrname))
            optiondict = self.get_mod_attr(attrname)
            if not optiondict:
                return None
            validvals = optiondict.get('validvals')
            if validvals and attrval not in validvals:
                raise Exception(msg + ' Valid values are %s' %str(validvals))
            validrange = optiondict.get('validrange')
            if validrange:
                if (int(attrval) < int(validrange[0]) or
                        int(attrval) > int(validrange[1])):
                    raise Exception(msg + ' Valid range is [%s,%s]'
                                    %(validrange[0], validrange[1]))
        return attrval

    def _apply_master_settings(self, ifaceobj):
        have_attrs_to_set = 0
        linkup = False
        ifenslavecmd_attrmap =  OrderedDict([('bond-mode' , 'mode'),
                                 ('bond-miimon' , 'miimon'),
                                 ('bond-use-carrier', 'use_carrier'),
                                 ('bond-lacp-rate' , 'lacp_rate'),
                                 ('bond-xmit-hash-policy' , 'xmit_hash_policy'),
                                 ('bond-min-links' , 'min_links'),
                                 ('bond-num-grat-arp' , 'num_grat_arp'),
                                 ('bond-num-unsol-na' , 'num_unsol_na'),
                                 ('bond-ad-sys-mac-addr' , 'ad_sys_mac_addr'),
                                 ('bond-ad-sys-priority' , 'ad_sys_priority'),
<<<<<<< HEAD
                                 ('bond-lacp-fallback-allow', 'lacp_fallback_allow'),
                                 ('bond-lacp-fallback-period', 'lacp_fallback_period'),
                                 ('bond-lacp-bypass-allow', 'lacp_fallback_allow'),
                                 ('bond-lacp-bypass-period', 'lacp_fallback_period')])
=======
                                 ('bond-lacp-fallback-allow', 'lacp_bypass_allow'),
                                 ('bond-lacp-fallback-period', 'lacp_bypass_period'),
                                 ('bond-lacp-bypass-allow', 'lacp_bypass_allow'),
                                 ('bond-lacp-bypass-period', 'lacp_bypass_period')])
>>>>>>> 8c2c9f26
        linkup = self.ipcmd.is_link_up(ifaceobj.name)
        try:
            # order of attributes set matters for bond, so
            # construct the list sequentially
            attrstoset = OrderedDict()
            for k, dstk in ifenslavecmd_attrmap.items():
                v = self.fetch_attr(ifaceobj, k)
                if v:
                    attrstoset[dstk] = v
            if not attrstoset:
                return
            have_attrs_to_set = 1
            self.ifenslavecmd.set_attrs(ifaceobj.name, attrstoset,
                    self.ipcmd.link_down if linkup else None)
        except:
            raise
        finally:
            if have_attrs_to_set and linkup:
                self.ipcmd.link_up(ifaceobj.name)

    def _add_slaves(self, ifaceobj):
        runningslaves = []

        slaves = self._get_slave_list(ifaceobj)
        if not slaves:
            self.logger.debug('%s: no slaves found' %ifaceobj.name)
            return

        if not self.PERFMODE:
            runningslaves = self.ifenslavecmd.get_slaves(ifaceobj.name);
            if runningslaves:
                # Delete active slaves not in the new slave list
                [ self.ifenslavecmd.remove_slave(ifaceobj.name, s)
                    for s in runningslaves if s not in slaves ]

        for slave in Set(slaves).difference(Set(runningslaves)):
            if (not self.PERFMODE and
                not self.ipcmd.link_exists(slave)):
                self.log_warn('%s: skipping slave %s, does not exist'
                        %(ifaceobj.name, slave))
                continue
<<<<<<< HEAD
            if self.ipcmd.is_link_up(slave):
               rtnetlink_api.rtnl_api.link_set(slave, "down")
            self.ipcmd.link_set(slave, 'master', ifaceobj.name)
            rtnetlink_api.rtnl_api.link_set(slave, "up")
=======
            link_up = False
            if self.ipcmd.is_link_up(slave):
               rtnetlink_api.rtnl_api.link_set(slave, "down")
               link_up = True
            self.ipcmd.link_set(slave, 'master', ifaceobj.name)
            if link_up or ifaceobj.link_type != ifaceLinkType.LINK_NA:
               rtnetlink_api.rtnl_api.link_set(slave, "up")
>>>>>>> 8c2c9f26

    def _apply_slaves_lacp_bypass_prio(self, ifaceobj):
        slaves = self.ifenslavecmd.get_slaves(ifaceobj.name)
        attrval = ifaceobj.get_attrs_value_first(['bond-lacp-bypass-priority',
                                'bond-lacp-fallback-priority'])
        if attrval:
            portlist = self.parse_port_list(attrval)
            if not portlist:
                self.log_warn('%s: could not parse \'%s %s\''
                              %(ifaceobj.name, attrname, attrval))
                return
            for p in portlist:
                try:
                    (port, val) = p.split('=')
                    if port not in slaves:
                        self.log_warn('%s: skipping slave %s, does not exist' 
                                      %(ifaceobj.name, port))
                        continue
                    slaves.remove(port)
                    self.ifenslavecmd.set_lacp_fallback_priority(
                                            ifaceobj.name, port, val)
                except Exception, e:
                    self.log_warn('%s: failed to set lacp_fallback_priority %s (%s)'
                                  %(ifaceobj.name, port, str(e)))

        for p in slaves:
            try:
                self.ifenslavecmd.set_lacp_fallback_priority(ifaceobj.name, p, '0')
            except Exception, e:
                self.log_warn('%s: failed to clear lacp_bypass_priority %s (%s)'
                              %(ifaceobj.name, p, str(e)))


    def _up(self, ifaceobj):
        try:
            if not self.ipcmd.link_exists(ifaceobj.name):
                self.ifenslavecmd.create_bond(ifaceobj.name)
            self._apply_master_settings(ifaceobj)
            self._add_slaves(ifaceobj)
            self._apply_slaves_lacp_bypass_prio(ifaceobj)
            if ifaceobj.addr_method == 'manual':
               rtnetlink_api.rtnl_api.link_set(ifaceobj.name, "up")
        except Exception, e:
            self.log_error(str(e))

    def _down(self, ifaceobj):
        try:
            self.ifenslavecmd.delete_bond(ifaceobj.name)
        except Exception, e:
            self.log_warn(str(e))

    def _query_check(self, ifaceobj, ifaceobjcurr):
        slaves = None

        if not self.ifenslavecmd.bond_exists(ifaceobj.name):
            self.logger.debug('bond iface %s' %ifaceobj.name +
                              ' does not exist')
            return

        ifaceattrs = self.dict_key_subset(ifaceobj.config,
                                          self.get_mod_attrs())
        if not ifaceattrs: return
        runningattrs = self._query_running_attrs(ifaceobj.name)

        # backward compat change
        runningattrs.update({'bond-lacp-fallback-allow': runningattrs.get(
                                                    'bond-lacp-bypass-allow'),
                          'bond-lacp-fallback-period': runningattrs.get(
                                                    'bond-lacp-bypass-period'),
                          'bond-lacp-fallback-priority': runningattrs.get(
                                                'bond-lacp-bypass-priority')})
        for k in ifaceattrs:
            v = ifaceobj.get_attr_value_first(k)
            if not v:
                continue
            if k == 'bond-slaves':
                slaves = self._get_slave_list(ifaceobj)
                continue
            rv = runningattrs.get(k)
            if not rv:
                ifaceobjcurr.update_config_with_status(k, 'None', 1)
            else:
                if (k == 'bond-lacp-bypass-priority' or
                    k == 'bond-lacp-fallback-priority'):
                    prios = v.split()
                    prios.sort()
                    prio_str = ' '.join(prios)
                    ifaceobjcurr.update_config_with_status(k, rv,
                                    1 if prio_str != rv else 0)
                    continue
                ifaceobjcurr.update_config_with_status(k, rv,
                                                       1 if v != rv else 0)
        runningslaves = runningattrs.get('bond-slaves')
        if not slaves and not runningslaves:
            return
        retslave = 1
        if slaves and runningslaves:
            if slaves and runningslaves:
                difference = set(slaves).symmetric_difference(runningslaves)
                if not difference:
                    retslave = 0
        ifaceobjcurr.update_config_with_status('bond-slaves',
                        ' '.join(runningslaves)
                        if runningslaves else 'None', retslave)

    def _query_running_attrs(self, bondname):
        bondattrs = {'bond-mode' :
                            self.ifenslavecmd.get_mode(bondname),
                     'bond-miimon' :
                            self.ifenslavecmd.get_miimon(bondname),
                     'bond-use-carrier' :
                            self.ifenslavecmd.get_use_carrier(bondname),
                     'bond-lacp-rate' :
                            self.ifenslavecmd.get_lacp_rate(bondname),
                     'bond-min-links' :
                            self.ifenslavecmd.get_min_links(bondname),
                     'bond-ad-sys-mac-addr' :
                            self.ifenslavecmd.get_ad_sys_mac_addr(bondname),
                     'bond-ad-sys-priority' :
                            self.ifenslavecmd.get_ad_sys_priority(bondname),
                     'bond-xmit-hash-policy' :
                            self.ifenslavecmd.get_xmit_hash_policy(bondname),
                     'bond-lacp-bypass-allow' :
                            self.ifenslavecmd.get_lacp_fallback_allow(bondname),
                     'bond-lacp-bypass-period' :
                            self.ifenslavecmd.get_lacp_fallback_period(bondname),
                     'bond-lacp-bypass-priority' :
                            self.ifenslavecmd.get_lacp_fallback_priority(bondname)}
        slaves = self.ifenslavecmd.get_slaves(bondname)
        if slaves:
            bondattrs['bond-slaves'] = slaves
        return bondattrs

    def _query_running(self, ifaceobjrunning):
        if not self.ifenslavecmd.bond_exists(ifaceobjrunning.name):
            return
        bondattrs = self._query_running_attrs(ifaceobjrunning.name)
        if bondattrs.get('bond-slaves'):
            bondattrs['bond-slaves'] = ' '.join(bondattrs.get('bond-slaves'))
        [ifaceobjrunning.update_config(k, v)
                    for k, v in bondattrs.items()
                        if v and v != self.get_mod_subattr(k, 'default')]

    _run_ops = {'pre-up' : _up,
               'post-down' : _down,
               'query-running' : _query_running,
               'query-checkcurr' : _query_check}

    def get_ops(self):
        """ returns list of ops supported by this module """
        return self._run_ops.keys()

    def _init_command_handlers(self):
        flags = self.get_flags()
        if not self.ipcmd:
            self.ipcmd = iproute2(**flags)
        if not self.ifenslavecmd:
            self.ifenslavecmd = ifenslaveutil(**flags)

    def run(self, ifaceobj, operation, query_ifaceobj=None, **extra_args):
        """ run bond configuration on the interface object passed as argument

        Args:
            **ifaceobj** (object): iface object

            **operation** (str): any of 'pre-up', 'post-down', 'query-checkcurr',
                'query-running'

        Kwargs:
            **query_ifaceobj** (object): query check ifaceobject. This is only
                valid when op is 'query-checkcurr'. It is an object same as
                ifaceobj, but contains running attribute values and its config
                status. The modules can use it to return queried running state
                of interfaces. status is success if the running state is same
                as user required state in ifaceobj. error otherwise.
        """
        op_handler = self._run_ops.get(operation)
        if not op_handler:
            return
        if operation != 'query-running' and not self._is_bond(ifaceobj):
            return
        self._init_command_handlers()
        if operation == 'query-checkcurr':
            op_handler(self, ifaceobj, query_ifaceobj)
        else:
            op_handler(self, ifaceobj)<|MERGE_RESOLUTION|>--- conflicted
+++ resolved
@@ -121,12 +121,8 @@
 
         # Also save a copy for future use
         ifaceobj.priv_data = list(slave_list)
-<<<<<<< HEAD
-        ifaceobj.link_type = ifaceLinkType.LINK_MASTER
-=======
         if ifaceobj.link_type != ifaceLinkType.LINK_NA:
            ifaceobj.link_type = ifaceLinkType.LINK_MASTER
->>>>>>> 8c2c9f26
         return slave_list
 
     def get_dependent_ifacenames_running(self, ifaceobj):
@@ -177,17 +173,10 @@
                                  ('bond-num-unsol-na' , 'num_unsol_na'),
                                  ('bond-ad-sys-mac-addr' , 'ad_sys_mac_addr'),
                                  ('bond-ad-sys-priority' , 'ad_sys_priority'),
-<<<<<<< HEAD
-                                 ('bond-lacp-fallback-allow', 'lacp_fallback_allow'),
-                                 ('bond-lacp-fallback-period', 'lacp_fallback_period'),
-                                 ('bond-lacp-bypass-allow', 'lacp_fallback_allow'),
-                                 ('bond-lacp-bypass-period', 'lacp_fallback_period')])
-=======
                                  ('bond-lacp-fallback-allow', 'lacp_bypass_allow'),
                                  ('bond-lacp-fallback-period', 'lacp_bypass_period'),
                                  ('bond-lacp-bypass-allow', 'lacp_bypass_allow'),
                                  ('bond-lacp-bypass-period', 'lacp_bypass_period')])
->>>>>>> 8c2c9f26
         linkup = self.ipcmd.is_link_up(ifaceobj.name)
         try:
             # order of attributes set matters for bond, so
@@ -229,12 +218,6 @@
                 self.log_warn('%s: skipping slave %s, does not exist'
                         %(ifaceobj.name, slave))
                 continue
-<<<<<<< HEAD
-            if self.ipcmd.is_link_up(slave):
-               rtnetlink_api.rtnl_api.link_set(slave, "down")
-            self.ipcmd.link_set(slave, 'master', ifaceobj.name)
-            rtnetlink_api.rtnl_api.link_set(slave, "up")
-=======
             link_up = False
             if self.ipcmd.is_link_up(slave):
                rtnetlink_api.rtnl_api.link_set(slave, "down")
@@ -242,7 +225,6 @@
             self.ipcmd.link_set(slave, 'master', ifaceobj.name)
             if link_up or ifaceobj.link_type != ifaceLinkType.LINK_NA:
                rtnetlink_api.rtnl_api.link_set(slave, "up")
->>>>>>> 8c2c9f26
 
     def _apply_slaves_lacp_bypass_prio(self, ifaceobj):
         slaves = self.ifenslavecmd.get_slaves(ifaceobj.name)
