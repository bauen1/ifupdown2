#!/usr/bin/python
#
# Copyright 2014-2017 Cumulus Networks, Inc. All rights reserved.
# Author: Roopa Prabhu, roopa@cumulusnetworks.com
#

import os

try:
    from ifupdown2.lib.addon import Addon

    import ifupdown2.ifupdown.ifupdownflags as ifupdownflags
    import ifupdown2.ifupdown.policymanager as policymanager
    import ifupdown2.ifupdown.statemanager as statemanager

    from ifupdown2.ifupdown.iface import *
    from ifupdown2.ifupdown.utils import utils
    from ifupdown2.ifupdown.exceptions import moduleNotSupported

    from ifupdown2.ifupdownaddons.utilsbase import *
    from ifupdown2.ifupdownaddons.modulebase import moduleBase
except ImportError:
    from lib.addon import Addon

    import ifupdown.ifupdownflags as ifupdownflags
    import ifupdown.policymanager as policymanager
    import ifupdown.statemanager as statemanager

    from ifupdown.iface import *
    from ifupdown.utils import utils
    from ifupdown.exceptions import moduleNotSupported

    from ifupdownaddons.utilsbase import *
    from ifupdownaddons.modulebase import moduleBase


class ethtool(Addon, moduleBase):
    """  ifupdown2 addon module to configure ethtool attributes """

<<<<<<< HEAD
    _modinfo = {
        "mhelp": "ethtool configuration module for interfaces",
        "attrs": {
            "link-speed": {
                "help": "set link speed",
                "validvals": [
                    "10",
                    "100",
                    "1000",
                    "10000",
                    "25000",
                    "40000",
                    "50000",
                    "100000"
                ],
                "example": ["link-speed 1000"],
                "default": "varies by platform and port"
            },
            "link-duplex": {
                "help": "set link duplex",
                "example": ["link-duplex full"],
                "validvals": ["half", "full"],
                "default": "full"
            },
            "link-autoneg": {
                "help": "set autonegotiation",
                "example": ["link-autoneg on"],
                "validvals": ["yes", "no", "on", "off"],
                "default": "varies by platform and port"
            },
            "link-fec": {
                "help": "set forward error correction mode",
                "example": ["link-fec rs"],
                "validvals": ["rs", "baser", "auto", "off"],
                "default": "varies by platform and port"
            }
        }
    }
=======
    _modinfo = {'mhelp' : 'ethtool configuration module for interfaces',
                'attrs': {
                      'link-speed' :
                            {'help' : 'set link speed',
                             'validvals' : ['10',
                                            '100',
                                            '1000',
                                            '10000',
                                            '25000',
                                            '40000',
                                            '50000',
                                            '100000'],
                             'example' : ['link-speed 1000'],
                             'default' : 'varies by platform and port'},
                      'link-duplex' :
                            {'help': 'set link duplex',
                             'example' : ['link-duplex full'],
                             'validvals' : ['half', 'full'],
                             'default' : 'full'},
                      'link-autoneg' :
                            {'help': 'set autonegotiation',
                             'example' : ['link-autoneg on'],
                             'validvals' : ['yes', 'no', 'on', 'off'],
                             'default' : 'varies by platform and port'},
                      'link-fec' :
                            {'help': 'set forward error correction mode',
                             'example' : ['link-fec rs'],
                             'validvals' : ['rs', 'baser', 'auto', 'off'],
                             'default' : 'varies by platform and port'},
                      'gro-offload' :
                            {'help': 'Generic Receive Offload',
                             'example' : ['gro-offload on'],
                             'validvals' : ['on', 'off'],
                             'default' : 'varies by interface'},
                      'lro-offload' :
                            {'help': 'Large Receive Offload',
                             'example' : ['lro-offload on'],
                             'validvals' : ['on', 'off'],
                             'default' : 'varies by interface'},
                      'gso-offload' :
                            {'help': 'Generic Segmentation Offload',
                             'example' : ['tso-offload on'],
                             'validvals' : ['on', 'off'],
                             'default' : 'varies by interface'},
                      'tso-offload' :
                            {'help': 'TCP Segmentation Offload',
                             'example' : ['tso-offload on'],
                             'validvals' : ['on', 'off'],
                             'default' : 'varies by interface'},
                      'ufo-offload' :
                            {'help': 'UDP Fragmentation Offload',
                             'example' : ['ufo-offload on'],
                             'validvals' : ['on', 'off'],
                             'default' : 'varies by interface'},
                      'tx-offload' :
                            {'help': 'TX Checksum Offload',
                             'example' : ['tx-offload on'],
                             'validvals' : ['on', 'off'],
                             'default' : 'varies by interface'},
                      'rx-offload' :
                            {'help': 'RX Checksum Offload',
                             'example' : ['rx-offload on'],
                             'validvals' : ['on', 'off'],
                             'default' : 'varies by interface'},
                    }
                }
>>>>>>> e1b7bcd3

    def __init__(self, *args, **kargs):
        Addon.__init__(self)
        moduleBase.__init__(self, *args, **kargs)
        if not os.path.exists(utils.ethtool_cmd):
            raise moduleNotSupported('module init failed: %s: not found' % utils.ethtool_cmd)
        # keep a list of iface objects who have modified link attributes
        self.ifaceobjs_modified_configs = []
        # Cache for features
        self.feature_cache = None

    def do_offload_settings(self, ifaceobj, attr_name, eth_name):
        default = 'default_' + eth_name
        config_val = ifaceobj.get_attr_value_first(attr_name)
        # Default
        default_val = None
        saved_ifaceobjs = statemanager.statemanager_api.get_ifaceobjs(ifaceobj.name)
        if saved_ifaceobjs:
            default_val = saved_ifaceobjs[0].get_attr_value_first(default)
        if config_val or default_val:

            # get running value
            running_val = str(self.get_running_attr(eth_name, ifaceobj)).lower()
            # Save default value
            # Load state data
            if not default_val:
                ifaceobj.config[default] = [running_val]
            elif config_val:
                # resave for state
                ifaceobj.config[default] = [default_val]

            if not config_val:
                config_val = default_val

            if config_val and config_val != running_val:
                try:
                    cmd = ('%s -K %s %s %s' %
                            (utils.ethtool_cmd, ifaceobj.name, eth_name, config_val))
                    utils.exec_command(cmd)
                except Exception, e:
                    self.log_error('%s: %s' %(ifaceobj.name, str(e)), ifaceobj)

        self.ethtool_ignore_errors = policymanager.policymanager_api.get_module_globals(
            module_name=self.__class__.__name__,
            attr='ethtool_ignore_errors'
        )

    def do_fec_settings(self, ifaceobj):
        feccmd = ''

        # attribute existed before but we must reset to default
        config_val = ifaceobj.get_attr_value_first('link-fec')
        default_val = policymanager.policymanager_api.get_iface_default(
                            module_name='ethtool',
                            ifname=ifaceobj.name,
                            attr='link-fec')

        if not default_val and not config_val:
            # there is no point in checking the running config
            # if we have no default and the user did not have settings
            return

        # use only lowercase values
        running_val = str(self.get_running_attr('fec', ifaceobj)).lower()

        if config_val:
            config_val = config_val.lower()
        if default_val:
            default_val = default_val.lower()

        # check running values
        if config_val and config_val == running_val:
            return

        if not config_val and default_val and default_val == running_val:
            # nothing configured but the default is running
            return

        # if we got this far, we need to change it
        if config_val and (config_val != running_val):
            # if the configured value is not set, set it
            feccmd = ' %s %s' % ("encoding", config_val)
        elif default_val and (default_val != running_val):
            # or if it has a default not equal to running value, set it
            feccmd = ' %s %s' % ("encoding", default_val)

        if feccmd:
            try:
                feccmd = ('%s --set-fec %s %s' %
                           (utils.ethtool_cmd, ifaceobj.name, feccmd))
                utils.exec_command(feccmd)
            except Exception, e:
                if not self.ethtool_ignore_errors:
                    self.log_error('%s: %s' %(ifaceobj.name, str(e)), ifaceobj)
        else:
            pass

    def do_speed_settings(self, ifaceobj, operation='post_up'):
        cmd = ''

        autoneg_to_configure = None
        speed_to_configure = None
        duplex_to_configure = None

        config_speed = ifaceobj.get_attr_value_first('link-speed')
        config_duplex = ifaceobj.get_attr_value_first('link-duplex')
        config_autoneg = ifaceobj.get_attr_value_first('link-autoneg')

        default_speed = policymanager.policymanager_api.get_iface_default(
                module_name='ethtool',
                ifname=ifaceobj.name,
                attr='link-speed'
            )

        default_duplex = policymanager.policymanager_api.get_iface_default(
                module_name='ethtool',
                ifname=ifaceobj.name,
                attr='link-duplex'
            )

        default_autoneg = policymanager.policymanager_api.get_iface_default(
                module_name='ethtool',
                ifname=ifaceobj.name,
                attr='link-autoneg'
        )

        # autoneg wins if provided by user and is on
        if config_autoneg and utils.get_boolean_from_string(config_autoneg):
            autoneg_to_configure = config_autoneg
            speed_to_configure = None
            duplex_to_configure = None
        elif config_speed:
            # Any speed settings configured by the user wins
            autoneg_to_configure = None
            speed_to_configure = config_speed
            duplex_to_configure = config_duplex
            if not config_duplex:
                duplex_to_configure = default_duplex
        else:
            # if user given autoneg config is off, we must respect that and
            # override any default autoneg config
            if config_autoneg and not utils.get_boolean_from_string(config_autoneg):
                default_autoneg = 'off'

            if default_autoneg and utils.get_boolean_from_string(default_autoneg):
                autoneg_to_configure = utils.get_onoff_bool(default_autoneg)
                speed_to_configure = None
                duplex_to_configure = None
            else:
                autoneg_to_configure = None
                speed_to_configure = default_speed
                duplex_to_configure = default_duplex

        if autoneg_to_configure:
            autoneg_to_configure = utils.get_onoff_bool(autoneg_to_configure)
            # check running values
            running_val = self.get_running_attr('autoneg', ifaceobj)
            if autoneg_to_configure != running_val:
                # if the configured value is not set, set it
                cmd += ' autoneg %s' % autoneg_to_configure
        else:
            force_set = False
            if speed_to_configure:
                # check running values
                if utils.get_boolean_from_string(self.get_running_attr('autoneg', ifaceobj) or 'off'):
                    cmd = 'autoneg off'
                    # if we are transitioning from autoneg 'on' to 'off'
                    # don't check running speed
                    force_set = True

                running_val = self.get_running_attr('speed', ifaceobj)
                if force_set or (speed_to_configure != running_val):
                    # if the configured value is not set, set it
                    cmd += ' speed %s' % speed_to_configure

            if duplex_to_configure:
                # check running values
                running_val = self.get_running_attr('duplex', ifaceobj)
                if force_set or (duplex_to_configure != running_val):
                    # if the configured value is not set, set it
                    cmd += ' duplex %s' % duplex_to_configure

        if cmd:
            try:
                cmd = ('%s -s %s %s' % (utils.ethtool_cmd, ifaceobj.name, cmd))
                utils.exec_command(cmd)
            except Exception, e:
                if not self.ethtool_ignore_errors:
                    self.log_error('%s: %s' % (ifaceobj.name, str(e)), ifaceobj)

    def _pre_up(self, ifaceobj, operation='post_up'):
        """
        _pre_up and _pre_down will reset the layer 2 attributes to default policy
        settings.
        """
        if not self.cache.link_exists(ifaceobj.name):
            return

        self.do_speed_settings(ifaceobj)
        self.do_fec_settings(ifaceobj)
        self.do_offload_settings(ifaceobj, 'gro-offload', 'gro')
        self.do_offload_settings(ifaceobj, 'lro-offload', 'lro')
        self.do_offload_settings(ifaceobj, 'gso-offload', 'gso')
        self.do_offload_settings(ifaceobj, 'tso-offload', 'tso')
        self.do_offload_settings(ifaceobj, 'ufo-offload', 'ufo')
        self.do_offload_settings(ifaceobj, 'tx-offload', 'tx')
        self.do_offload_settings(ifaceobj, 'rx-offload', 'rx')

    def _pre_down(self, ifaceobj):
        pass #self._post_up(ifaceobj,operation="_pre_down")

    def _query_check(self, ifaceobj, ifaceobjcurr):
        """
        _query_check() needs to compare the configured (or running)
        attribute with the running attribute.

        If there is nothing configured, we compare the default attribute with
        the running attribute and FAIL if they are different.
        This is because a reboot will lose their running attribute
        (the default will get set).
        """
        for attr in ['speed', 'duplex', 'autoneg', 'fec']:
            configured = ifaceobj.get_attr_value_first('link-%s'%attr)
            # if there is nothing configured, do not check
            if not configured:
                if not ifupdownflags.flags.WITHDEFAULTS:
                    continue
            default = policymanager.policymanager_api.get_iface_default(
                module_name='ethtool',
                ifname=ifaceobj.name,
                attr='link-%s'%attr)
            # if we have no default, do not bother checking
            # this avoids ethtool calls on virtual interfaces
            if not default:
                continue
            # autoneg comes from ethtool whereas speed and duplex from /sys/class
            running_attr = self.get_running_attr(attr, ifaceobj)
            if not running_attr:
                if not configured:
                    continue
                ifaceobjcurr.update_config_with_status('link-%s' % attr,
                                                       'unknown', 1)
                continue

            if attr == 'autoneg':
                if configured == 'yes' and running_attr == 'on':
                    running_attr = 'yes'
                elif configured == 'no' and running_attr == 'off':
                    running_attr = 'no'

            # we make sure we can get a running value first
            if (running_attr and configured and running_attr == configured):
                # PASS since running is what is configured
                ifaceobjcurr.update_config_with_status('link-%s'%attr,
                                                       running_attr, 0)
            elif (running_attr and configured and running_attr != configured):
                # We show a FAIL since it is not the configured or default
                ifaceobjcurr.update_config_with_status('link-%s'%attr,
                                                       running_attr, 1)
            elif (running_attr and default and running_attr == default):
                # PASS since running is default
                ifaceobjcurr.update_config_with_status('link-%s'%attr,
                                                       running_attr, 0)
            elif (default or configured):
                # We show a FAIL since it is not the configured or default
                ifaceobjcurr.update_config_with_status('link-%s'%attr,
                                                       running_attr, 1)
        return

    def get_autoneg(self,ethtool_output=None):
        """
        get_autoneg simply calls the ethtool command and parses out
        the autoneg value.
        """
        ethtool_attrs = ethtool_output.split()
        if ('Auto-negotiation:' in ethtool_attrs):
            return(ethtool_attrs[ethtool_attrs.index('Auto-negotiation:')+1])
        else:
            return(None)

    def get_fec_encoding(self,ethtool_output=None):
        """
        get_fec_encoding simply calls the ethtool show-fec command and parses out
        the fec encoding value.
        """
        try:
            for attr in ethtool_output.splitlines():
                if attr.startswith('Configured FEC encodings:'):
                    fec_attrs = attr.split()
                    return(fec_attrs[fec_attrs.index('encodings:')+1])
        except Exception as e:
            self.logger.debug('ethtool: problems in ethtool set-fec output'
                               ' %s: %s' %(ethtool_output.splitlines(), str(e)))

        return(None)

    def get_offload_setting(self, ethtool_output, setting):

        value = None

        for line in ethtool_output.splitlines():
            if setting in line:
                if 'on' in line:
                    value = 'on'
                elif 'off' in line:
                    value = 'off'

                break

        return value

    def get_running_attr(self,attr='',ifaceobj=None):
        if not ifaceobj or not attr:
            return
        running_attr = None
        try:
            if attr == 'autoneg':
                output = utils.exec_commandl([utils.ethtool_cmd, ifaceobj.name])
                running_attr = self.get_autoneg(ethtool_output=output)
            elif attr == 'fec':
                output = utils.exec_command('%s --show-fec %s'%
                                            (utils.ethtool_cmd, ifaceobj.name))
                running_attr = self.get_fec_encoding(ethtool_output=output)
            elif attr == 'gro':
                if not self.feature_cache:
                    self.feature_cache = utils.exec_command('%s --show-features %s'%
                                            (utils.ethtool_cmd, ifaceobj.name))
                running_attr = self.get_offload_setting(ethtool_output=self.feature_cache, setting='generic-receive-offload')
            elif attr == 'lro':
                if not self.feature_cache:
                    self.feature_cache = utils.exec_command('%s --show-features %s'%
                                            (utils.ethtool_cmd, ifaceobj.name))
                running_attr = self.get_offload_setting(ethtool_output=self.feature_cache, setting='large-receive-offload')
            elif attr == 'gso':
                if not self.feature_cache:
                    self.feature_cache = utils.exec_command('%s --show-features %s'%
                                            (utils.ethtool_cmd, ifaceobj.name))
                running_attr = self.get_offload_setting(ethtool_output=self.feature_cache, setting='generic-segmentation-offload')
            elif attr == 'tso':
                if not self.feature_cache:
                    self.feature_cache = utils.exec_command('%s --show-features %s'%
                                            (utils.ethtool_cmd, ifaceobj.name))
                running_attr = self.get_offload_setting(ethtool_output=self.feature_cache, setting='tcp-segmentation-offload')
            elif attr == 'ufo':
                if not self.feature_cache:
                    self.feature_cache = utils.exec_command('%s --show-features %s'%
                                            (utils.ethtool_cmd, ifaceobj.name))
                running_attr = self.get_offload_setting(ethtool_output=self.feature_cache, setting='udp-fragmentation-offload')
            elif attr == 'rx':
                if not self.feature_cache:
                    self.feature_cache = utils.exec_command('%s --show-features %s'%
                                            (utils.ethtool_cmd, ifaceobj.name))
                running_attr = self.get_offload_setting(ethtool_output=self.feature_cache, setting='rx-checksumming')
            elif attr == 'tx':
                if not self.feature_cache:
                    self.feature_cache = utils.exec_command('%s --show-features %s'%
                                            (utils.ethtool_cmd, ifaceobj.name))
                running_attr = self.get_offload_setting(ethtool_output=self.feature_cache, setting='tx-checksumming')
            else:
                running_attr = self.io.read_file_oneline('/sys/class/net/%s/%s' % \
                                                      (ifaceobj.name, attr))
        except Exception as e:
            if not self.ethtool_ignore_errors:
                # for nonexistent interfaces, we get an error (rc = 256 or 19200)
                self.logger.debug('ethtool: problems calling ethtool or reading'
                                  ' /sys/class on iface %s for attr %s: %s' %
                                  (ifaceobj.name, attr, str(e)))
        return running_attr


    def _query_running(self, ifaceobj, ifaceobj_getfunc=None):
        """
        _query_running looks at the speed and duplex from /sys/class
        and retreives autoneg from ethtool.  We do not report autoneg
        if speed is not available because this usually means the link is
        down and the autoneg value is not reliable when the link is down.
        """
        # do not bother showing swp ifaces that are not up for the speed
        # duplex and autoneg are not reliable.
        if not self.cache.link_is_up(ifaceobj.name):
            return
        for attr in ['speed', 'duplex', 'autoneg']:
            default_val = policymanager.policymanager_api.get_iface_default(
                module_name='ethtool',
                ifname=ifaceobj.name,
                attr='link-%s'%attr)
            # do not continue if we have no defaults
            # this avoids ethtool calls on virtual interfaces
            if not default_val:
                continue
            running_attr = self.get_running_attr(attr, ifaceobj)

            # Only show the link attributes if they differ from defaults
            # to see the defaults, we should implement another flag (--with-defaults)
            if default_val == running_attr:
                continue

            # do not proceed if speed = 0
            if attr == 'speed' and running_attr and running_attr == '0':
                return
            if running_attr:
                ifaceobj.update_config('link-%s'%attr, running_attr)

        return

    def _query(self, ifaceobj, **kwargs):
        """ add default policy attributes supported by the module """
        for attr in ['speed', 'duplex', 'autoneg', 'fec']:
            if ifaceobj.get_attr_value_first('link-%s'%attr):
                continue
            default = policymanager.policymanager_api.get_iface_default(
                        module_name='ethtool',
                        ifname=ifaceobj.name,
                        attr='link-%s' %attr)
            if not default:
                continue
            ifaceobj.update_config('link-%s' %attr, default)

    _run_ops = {'pre-down' : _pre_down,
                'pre-up' : _pre_up,
                'query-checkcurr' : _query_check,
                'query-running' : _query_running,
                'query' : _query}

    def get_ops(self):
        """ returns list of ops supported by this module """
        return self._run_ops.keys()

    def run(self, ifaceobj, operation, query_ifaceobj=None, **extra_args):
        """ run ethtool configuration on the interface object passed as
            argument

        Args:
            **ifaceobj** (object): iface object

            **operation** (str): any of 'post-up', 'query-checkcurr',
                'query-running'
        Kwargs:
            **query_ifaceobj** (object): query check ifaceobject. This is only
                valid when op is 'query-checkcurr'. It is an object same as
                ifaceobj, but contains running attribute values and its config
                status. The modules can use it to return queried running state
                of interfaces. status is success if the running state is same
                as user required state in ifaceobj. error otherwise.
        """
        if (ifaceobj.link_kind or
                    ifaceobj.link_privflags & ifaceLinkPrivFlags.LOOPBACK):
            return
        op_handler = self._run_ops.get(operation)
        if not op_handler:
            return
        if operation == 'query-checkcurr':
            op_handler(self, ifaceobj, query_ifaceobj)
        else:
            op_handler(self, ifaceobj)<|MERGE_RESOLUTION|>--- conflicted
+++ resolved
@@ -10,6 +10,7 @@
     from ifupdown2.lib.addon import Addon
 
     import ifupdown2.ifupdown.ifupdownflags as ifupdownflags
+    import ifupdown2.ifupdown.ifupdownflags as ifupdownflags
     import ifupdown2.ifupdown.policymanager as policymanager
     import ifupdown2.ifupdown.statemanager as statemanager
 
@@ -37,8 +38,7 @@
 class ethtool(Addon, moduleBase):
     """  ifupdown2 addon module to configure ethtool attributes """
 
-<<<<<<< HEAD
-    _modinfo = {
+    modinfo = {
         "mhelp": "ethtool configuration module for interfaces",
         "attrs": {
             "link-speed": {
@@ -73,77 +73,51 @@
                 "example": ["link-fec rs"],
                 "validvals": ["rs", "baser", "auto", "off"],
                 "default": "varies by platform and port"
-            }
+            },
+            'gro-offload': {
+                'help': 'Generic Receive Offload',
+                'example': ['gro-offload on'],
+                'validvals': ['on', 'off'],
+                'default': 'varies by interface'
+            },
+            'lro-offload': {
+                'help': 'Large Receive Offload',
+                'example': ['lro-offload on'],
+                'validvals': ['on', 'off'],
+                'default': 'varies by interface'
+            },
+            'gso-offload': {
+                'help': 'Generic Segmentation Offload',
+                'example': ['tso-offload on'],
+                'validvals': ['on', 'off'],
+                'default': 'varies by interface'
+            },
+            'tso-offload': {
+                'help': 'TCP Segmentation Offload',
+                'example': ['tso-offload on'],
+                'validvals': ['on', 'off'],
+                'default': 'varies by interface'
+            },
+            'ufo-offload': {
+                'help': 'UDP Fragmentation Offload',
+                'example': ['ufo-offload on'],
+                'validvals': ['on', 'off'],
+                'default': 'varies by interface'
+            },
+            'tx-offload': {
+                'help': 'TX Checksum Offload',
+                'example': ['tx-offload on'],
+                'validvals': ['on', 'off'],
+                'default': 'varies by interface'
+            },
+            'rx-offload': {
+                'help': 'RX Checksum Offload',
+                'example': ['rx-offload on'],
+                'validvals': ['on', 'off'],
+                'default': 'varies by interface'
+            },
         }
     }
-=======
-    _modinfo = {'mhelp' : 'ethtool configuration module for interfaces',
-                'attrs': {
-                      'link-speed' :
-                            {'help' : 'set link speed',
-                             'validvals' : ['10',
-                                            '100',
-                                            '1000',
-                                            '10000',
-                                            '25000',
-                                            '40000',
-                                            '50000',
-                                            '100000'],
-                             'example' : ['link-speed 1000'],
-                             'default' : 'varies by platform and port'},
-                      'link-duplex' :
-                            {'help': 'set link duplex',
-                             'example' : ['link-duplex full'],
-                             'validvals' : ['half', 'full'],
-                             'default' : 'full'},
-                      'link-autoneg' :
-                            {'help': 'set autonegotiation',
-                             'example' : ['link-autoneg on'],
-                             'validvals' : ['yes', 'no', 'on', 'off'],
-                             'default' : 'varies by platform and port'},
-                      'link-fec' :
-                            {'help': 'set forward error correction mode',
-                             'example' : ['link-fec rs'],
-                             'validvals' : ['rs', 'baser', 'auto', 'off'],
-                             'default' : 'varies by platform and port'},
-                      'gro-offload' :
-                            {'help': 'Generic Receive Offload',
-                             'example' : ['gro-offload on'],
-                             'validvals' : ['on', 'off'],
-                             'default' : 'varies by interface'},
-                      'lro-offload' :
-                            {'help': 'Large Receive Offload',
-                             'example' : ['lro-offload on'],
-                             'validvals' : ['on', 'off'],
-                             'default' : 'varies by interface'},
-                      'gso-offload' :
-                            {'help': 'Generic Segmentation Offload',
-                             'example' : ['tso-offload on'],
-                             'validvals' : ['on', 'off'],
-                             'default' : 'varies by interface'},
-                      'tso-offload' :
-                            {'help': 'TCP Segmentation Offload',
-                             'example' : ['tso-offload on'],
-                             'validvals' : ['on', 'off'],
-                             'default' : 'varies by interface'},
-                      'ufo-offload' :
-                            {'help': 'UDP Fragmentation Offload',
-                             'example' : ['ufo-offload on'],
-                             'validvals' : ['on', 'off'],
-                             'default' : 'varies by interface'},
-                      'tx-offload' :
-                            {'help': 'TX Checksum Offload',
-                             'example' : ['tx-offload on'],
-                             'validvals' : ['on', 'off'],
-                             'default' : 'varies by interface'},
-                      'rx-offload' :
-                            {'help': 'RX Checksum Offload',
-                             'example' : ['rx-offload on'],
-                             'validvals' : ['on', 'off'],
-                             'default' : 'varies by interface'},
-                    }
-                }
->>>>>>> e1b7bcd3
 
     def __init__(self, *args, **kargs):
         Addon.__init__(self)
@@ -155,6 +129,11 @@
         # Cache for features
         self.feature_cache = None
 
+        self.ethtool_ignore_errors = policymanager.policymanager_api.get_module_globals(
+            module_name=self.__class__.__name__,
+            attr='ethtool_ignore_errors'
+        )
+
     def do_offload_settings(self, ifaceobj, attr_name, eth_name):
         default = 'default_' + eth_name
         config_val = ifaceobj.get_attr_value_first(attr_name)
@@ -185,11 +164,6 @@
                     utils.exec_command(cmd)
                 except Exception, e:
                     self.log_error('%s: %s' %(ifaceobj.name, str(e)), ifaceobj)
-
-        self.ethtool_ignore_errors = policymanager.policymanager_api.get_module_globals(
-            module_name=self.__class__.__name__,
-            attr='ethtool_ignore_errors'
-        )
 
     def do_fec_settings(self, ifaceobj):
         feccmd = ''
