#!/usr/bin/env python

from collections import OrderedDict
from ipaddr import IPv4Address, IPv6Address
from nlpacket import *
from select import select
from struct import pack, unpack
import logging
import os
import socket

log = logging.getLogger(__name__)


class NetlinkError(Exception):
    pass


class NetlinkNoAddressError(NetlinkError):
    pass


class NetlinkInterruptedSystemCall(NetlinkError):
    pass


class InvalidInterfaceNameVlanCombo(Exception):
    pass


class Sequence(object):

    def __init__(self):
        self._next = 0

    def next(self):
        self._next += 1
        return self._next


class NetlinkManager(object):

    def __init__(self):
        self.pid = os.getpid()
        self.sequence = Sequence()
        self.shutdown_flag = False
        self.ifindexmap = {}
        self.tx_socket = None

        # debugs
        self.debug = {}
        self.debug_link(False)
        self.debug_address(False)
        self.debug_neighbor(False)
        self.debug_route(False)

    def __str__(self):
        return 'NetlinkManager'

    def signal_term_handler(self, signal, frame):
        log.info("NetlinkManager: Caught SIGTERM")
        self.shutdown_flag = True

    def signal_int_handler(self, signal, frame):
        log.info("NetlinkManager: Caught SIGINT")
        self.shutdown_flag = True

    def shutdown(self):
        if self.tx_socket:
            self.tx_socket.close()
            self.tx_socket = None
        log.info("NetlinkManager: shutdown complete")

    def _debug_set_clear(self, msg_types, enabled):
        """
        Enable or disable debugs for all msgs_types messages
        """

        for x in msg_types:
            if enabled:
                self.debug[x] = True
            else:
                if x in self.debug:
                    del self.debug[x]

    def debug_link(self, enabled):
        self._debug_set_clear((RTM_NEWLINK, RTM_DELLINK, RTM_GETLINK, RTM_SETLINK), enabled)

    def debug_address(self, enabled):
        self._debug_set_clear((RTM_NEWADDR, RTM_DELADDR, RTM_GETADDR), enabled)

    def debug_neighbor(self, enabled):
        self._debug_set_clear((RTM_NEWNEIGH, RTM_DELNEIGH, RTM_GETNEIGH), enabled)

    def debug_route(self, enabled):
        self._debug_set_clear((RTM_NEWROUTE, RTM_DELROUTE, RTM_GETROUTE), enabled)

    def debug_this_packet(self, mtype):
        if mtype in self.debug:
            return True
        return False

    def tx_socket_allocate(self):
        """
        The TX socket is used for install requests, sending RTM_GETXXXX
        requests, etc
        """
        self.tx_socket = socket.socket(socket.AF_NETLINK, socket.SOCK_RAW, 0)
        self.tx_socket.bind((self.pid, 0))

    def tx_nlpacket_raw(self, message):
        """
        TX a bunch of concatenated nlpacket.messages....do NOT wait for an ACK
        """
        if not self.tx_socket:
            self.tx_socket_allocate()
        self.tx_socket.sendall(message)

    def tx_nlpacket(self, nlpacket):
        """
        TX a netlink packet but do NOT wait for an ACK
        """
        if not nlpacket.message:
            log.error('You must first call build_message() to create the packet')
            return

        if not self.tx_socket:
            self.tx_socket_allocate()
        self.tx_socket.sendall(nlpacket.message)

    def tx_nlpacket_get_response(self, nlpacket):

        if not nlpacket.message:
            log.error('You must first call build_message() to create the packet')
            return

        if not self.tx_socket:
            self.tx_socket_allocate()
        self.tx_socket.sendall(nlpacket.message)

        # If nlpacket.debug is True we already printed the following in the
        # build_message() call...so avoid printing two messages for one packet.
        if not nlpacket.debug:
            log.debug("TXed %12s, pid %d, seq %d, %d bytes" %
                     (nlpacket.get_type_string(), nlpacket.pid, nlpacket.seq, nlpacket.length))

        header_PACK = NetlinkPacket.header_PACK
        header_LEN = NetlinkPacket.header_LEN
        null_read = 0
        nle_intr_count = 0
        MAX_NULL_READS = 3
        MAX_ERROR_NLE_INTR = 3
        msgs = []

        # Now listen to our socket and wait for the reply
        while True:

            if self.shutdown_flag:
                log.info('shutdown flag is True, exiting')
                return msgs

            # Only block for 1 second so we can wake up to see if self.shutdown_flag is True
            try:
                (readable, writeable, exceptional) = select([self.tx_socket, ], [], [self.tx_socket, ], 1)
            except Exception as e:
                # 4 is Interrupted system call
                if isinstance(e.args, tuple) and e[0] == 4:
                    nle_intr_count += 1
                    log.info("select() Interrupted system call %d/%d" % (nle_intr_count, MAX_ERROR_NLE_INTR))

                    if nle_intr_count >= MAX_ERROR_NLE_INTR:
                        raise NetlinkInterruptedSystemCall(error_str)
                    else:
                        continue
                else:
                    raise

            if readable:
                null_read = 0
            else:
                null_read += 1

                # Safety net to make sure we do not spend too much time in
                # this while True loop
                if null_read >= MAX_NULL_READS:
                    log.info('Socket was not readable for %d attempts' % null_read)
                    return msgs
                else:
                    continue

            for s in readable:
                data = []

                try:
                    data = s.recv(4096)
                except Exception as e:
                    # 4 is Interrupted system call
                    if isinstance(e.args, tuple) and e[0] == 4:
                        nle_intr_count += 1
                        log.info("%s: recv() Interrupted system call %d/%d" % (s, nle_intr_count, MAX_ERROR_NLE_INTR))

                        if nle_intr_count >= MAX_ERROR_NLE_INTR:
                            raise NetlinkInterruptedSystemCall(error_str)
                        else:
                            continue
                    else:
                        raise

                if not data:
                    log.info('RXed zero length data, the socket is closed')
                    return msgs

                while data:

                    # Extract the length, etc from the header
                    (length, msgtype, flags, seq, pid) = unpack(header_PACK, data[:header_LEN])

                    debug_str = "RXed %12s, pid %d, seq %d, %d bytes" % (NetlinkPacket.type_to_string[msgtype], pid, seq, length)

                    # This shouldn't happen but it would be nice to be aware of it if it does
                    if pid != nlpacket.pid:
                        log.debug(debug_str + '...we are not interested in this pid %s since ours is %s' %
                                    (pid, nlpacket.pid))
                        data = data[length:]
                        continue

                    if seq != nlpacket.seq:
                        log.debug(debug_str + '...we are not interested in this seq %s since ours is %s' %
                                    (seq, nlpacket.seq))
                        data = data[length:]
                        continue

                    # See if we RXed an ACK for our RTM_GETXXXX
                    if msgtype == NLMSG_DONE:
                        log.debug(debug_str + '...this is an ACK')
                        return msgs

                    elif msgtype == NLMSG_ERROR:

                        # The error code is a signed negative number.
                        error_code = abs(unpack('=i', data[header_LEN:header_LEN+4])[0])
                        msg = Error(msgtype, nlpacket.debug)
                        msg.decode_packet(length, flags, seq, pid, data)

                        # 0 is NLE_SUCCESS...everything else is a true error
                        if error_code:
                            error_code_str = msg.error_to_string.get(error_code)
<<<<<<< HEAD

                            if error_code_str != 'None':
                                error_str = 'Operation failed with \'%s\' (%s)' % (error_code_str, debug_str)
                            else:
                                error_str = 'Operation failed with code %s (%s)' % (error_code, debug_str)
=======
                            if error_code_str:
                                error_str = 'Operation failed with \'%s\'' % error_code_str
                            else:
                                error_str = 'Operation failed with code %s' % error_code

                            log.debug(debug_str)
>>>>>>> 29d834f6

                            if error_code == Error.NLE_NOADDR:
                                raise NetlinkNoAddressError(error_str)
                            elif error_code == Error.NLE_INTR:
                                nle_intr_count += 1
<<<<<<< HEAD
                                log.info("%s: RXed NLE_INTR Interrupted system call %d/%d" % (s, nle_intr_count, MAX_ERROR_NLE_INTR))

                                if nle_intr_count >= MAX_ERROR_NLE_INTR:
                                    raise NetlinkInterruptedSystemCall(error_str)
                            else:
                                if error_code_str == 'None':
                                    try:
                                        # os.strerror might raise ValueError
                                        raise NetlinkError('Operation failed with \'%s\' (%s)' % (os.strerror(error_code), debug_str))
=======
                                log.debug("%s: RXed NLE_INTR Interrupted system call %d/%d" % (s, nle_intr_count, MAX_ERROR_NLE_INTR))

                                if nle_intr_count >= MAX_ERROR_NLE_INTR:
                                    raise NetlinkInterruptedSystemCall(error_str)

                            else:
                                msg.dump()
                                if not error_code_str:
                                    try:
                                        # os.strerror might raise ValueError
                                        strerror = os.strerror(error_code)
                                        if strerror:
                                            raise NetlinkError('Operation failed with \'%s\'' % strerror)
                                        else:
                                            raise NetlinkError(error_str)
>>>>>>> 29d834f6
                                    except ValueError:
                                        pass
                                raise NetlinkError(error_str)
                        else:
                            log.debug('%s code NLE_SUCCESS...this is an ACK' % debug_str)
                            return msgs

                    # No ACK...create a nlpacket object and append it to msgs
                    else:
                        nle_intr_count = 0
<<<<<<< HEAD

                        # If debugs are enabled we will print the contents of the
                        # packet via the decode_packet call...so avoid printing
                        # two messages for one packet.
                        if not nlpacket.debug:
                            log.debug(debug_str)
=======
>>>>>>> 29d834f6

                        if msgtype == RTM_NEWLINK or msgtype == RTM_DELLINK:
                            msg = Link(msgtype, nlpacket.debug)

                        elif msgtype == RTM_NEWADDR or msgtype == RTM_DELADDR:
                            msg = Address(msgtype, nlpacket.debug)

                        elif msgtype == RTM_NEWNEIGH or msgtype == RTM_DELNEIGH:
                            msg = Neighbor(msgtype, nlpacket.debug)

                        elif msgtype == RTM_NEWROUTE or msgtype == RTM_DELROUTE:
                            msg = Route(msgtype, nlpacket.debug)

                        else:
                            raise Exception("RXed unknown netlink message type %s" % msgtype)

                        msg.decode_packet(length, flags, seq, pid, data)
                        msgs.append(msg)

                        if nlpacket.debug:
                            msg.dump()

                    data = data[length:]

    def ip_to_afi(self, ip):
        type_ip = type(ip)

        if type_ip == IPv4Address:
            return socket.AF_INET
        elif type_ip == IPv6Address:
            return socket.AF_INET6
        else:
            raise Exception("%s is an invalid IP type" % type_ip)

    def request_dump(self, rtm_type, family, debug):
        """
        Issue a RTM_GETROUTE, etc with the NLM_F_DUMP flag
        set and return the results
        """

        if rtm_type == RTM_GETADDR:
            msg = Address(rtm_type, debug)
            msg.body = pack('Bxxxi', family, 0)

        elif rtm_type == RTM_GETLINK:
            msg = Link(rtm_type, debug)
            msg.body = pack('Bxxxiii', family, 0, 0, 0)

        elif rtm_type == RTM_GETNEIGH:
            msg = Neighbor(rtm_type, debug)
            msg.body = pack('Bxxxii', family, 0, 0)

        elif rtm_type == RTM_GETROUTE:
            msg = Route(rtm_type, debug)
            msg.body = pack('Bxxxii', family, 0, 0)

        else:
            log.error("request_dump RTM_GET %s is not supported" % rtm_type)
            return None

        msg.flags = NLM_F_REQUEST | NLM_F_DUMP
        msg.attributes = {}
        msg.build_message(self.sequence.next(), self.pid)
        return self.tx_nlpacket_get_response(msg)

    # ======
    # Routes
    # ======
    def _routes_add_or_delete(self, add_route, routes, ecmp_routes, table, protocol, route_scope, route_type):

        def tx_or_concat_message(total_message, route):
            """
            Adding an ipv4 route only takes 60 bytes, if we are adding thousands
            of them this can add up to a lot of send calls.  Concat several of
            them together before TXing.
            """

            if not total_message:
                total_message = route.message
            else:
                total_message += route.message

            if len(total_message) >= PACKET_CONCAT_SIZE:
                self.tx_nlpacket_raw(total_message)
                total_message = None

            return total_message

        if add_route:
            rtm_command = RTM_NEWROUTE
        else:
            rtm_command = RTM_DELROUTE

        total_message = None
        PACKET_CONCAT_SIZE = 16384
        debug = rtm_command in self.debug

        if routes:
            for (afi, ip, mask, nexthop, interface_index) in routes:
                route = Route(rtm_command, debug)
                route.flags = NLM_F_REQUEST | NLM_F_CREATE
                route.body = pack('BBBBBBBBi', afi, mask, 0, 0, table, protocol,
                                  route_scope, route_type, 0)
                route.family = afi
                route.add_attribute(Route.RTA_DST, ip)
                if nexthop:
                    route.add_attribute(Route.RTA_GATEWAY, nexthop)
                route.add_attribute(Route.RTA_OIF, interface_index)
                route.build_message(self.sequence.next(), self.pid)
                total_message = tx_or_concat_message(total_message, route)

            if total_message:
                self.tx_nlpacket_raw(total_message)

        if ecmp_routes:

            for (route_key, value) in ecmp_routes.iteritems():
                (afi, ip, mask) = route_key

                route = Route(rtm_command, debug)
                route.flags = NLM_F_REQUEST | NLM_F_CREATE
                route.body = pack('BBBBBBBBi', afi, mask, 0, 0, table, protocol,
                                  route_scope, route_type, 0)
                route.family = afi
                route.add_attribute(Route.RTA_DST, ip)
                route.add_attribute(Route.RTA_MULTIPATH, value)
                route.build_message(self.sequence.next(), self.pid)
                total_message = tx_or_concat_message(total_message, route)

            if total_message:
                self.tx_nlpacket_raw(total_message)

    def routes_add(self, routes, ecmp_routes,
                   table=Route.RT_TABLE_MAIN,
                   protocol=Route.RT_PROT_XORP,
                   route_scope=Route.RT_SCOPE_UNIVERSE,
                   route_type=Route.RTN_UNICAST):
        self._routes_add_or_delete(True, routes, ecmp_routes, table, protocol, route_scope, route_type)

    def routes_del(self, routes, ecmp_routes,
                   table=Route.RT_TABLE_MAIN,
                   protocol=Route.RT_PROT_XORP,
                   route_scope=Route.RT_SCOPE_UNIVERSE,
                   route_type=Route.RTN_UNICAST):
        self._routes_add_or_delete(False, routes, ecmp_routes, table, protocol, route_scope, route_type)

    def route_get(self, ip, debug=False):
        """
        ip must be one of the following:
        - IPv4Address
        - IPv6Address
        """
        # Transmit a RTM_GETROUTE to query for the route we want
        route = Route(RTM_GETROUTE, debug)
        route.flags = NLM_F_REQUEST | NLM_F_ACK

        # Set everything in the service header as 0 other than the afi
        afi = self.ip_to_afi(ip)
        route.body = pack('Bxxxxxxxi', afi, 0)
        route.family = afi
        route.add_attribute(Route.RTA_DST, ip)
        route.build_message(self.sequence.next(), self.pid)
        return self.tx_nlpacket_get_response(route)

    def routes_dump(self, family=socket.AF_UNSPEC, debug=True):
        return self.request_dump(RTM_GETROUTE, family, debug)

    def routes_print(self, routes):
        """
        Print a table of 'routes'
        """
        print "Prefix            Nexthop           ifindex"

        for x in routes:
            if Route.RTA_DST not in x.attributes:
                log.warning("Route is missing RTA_DST")
                continue

            ip = "%s/%d" % (x.attributes[Route.RTA_DST].value, x.src_len)
            print "%-15s   %-15s   %s" %\
                (ip,
                 str(x.attributes[Route.RTA_GATEWAY].value) if Route.RTA_GATEWAY in x.attributes else None,
                 x.attributes[Route.RTA_OIF].value)

    # =====
    # Links
    # =====
    def _get_iface_by_name(self, ifname):
        """
        Return a Link object for ifname
        """
        debug = RTM_GETLINK in self.debug

        link = Link(RTM_GETLINK, debug)
        link.flags = NLM_F_REQUEST | NLM_F_ACK
        link.body = pack('=Bxxxiii', socket.AF_UNSPEC, 0, 0, 0)
        link.add_attribute(Link.IFLA_IFNAME, ifname)
        link.build_message(self.sequence.next(), self.pid)

        try:
            return self.tx_nlpacket_get_response(link)[0]

        except NetlinkNoAddressError:
            log.info("Netlink did not find interface %s" % ifname)
            return None

    def get_iface_index(self, ifname):
        """
        Return the interface index for ifname
        """
        iface = self._get_iface_by_name(ifname)

        if iface:
            return iface.ifindex
        return None

    def _link_add(self, ifindex, ifname, kind, ifla_info_data):
        """
        Build and TX a RTM_NEWLINK message to add the desired interface
        """
        debug = RTM_NEWLINK in self.debug

        link = Link(RTM_NEWLINK, debug)
        link.flags = NLM_F_CREATE | NLM_F_REQUEST | NLM_F_ACK
        link.body = pack('Bxxxiii', socket.AF_UNSPEC, 0, 0, 0)
        link.add_attribute(Link.IFLA_IFNAME, ifname)
        link.add_attribute(Link.IFLA_LINK, ifindex)
        link.add_attribute(Link.IFLA_LINKINFO, {
            Link.IFLA_INFO_KIND: kind,
            Link.IFLA_INFO_DATA: ifla_info_data
        })
        link.build_message(self.sequence.next(), self.pid)
        return self.tx_nlpacket_get_response(link)

    def link_add_vlan(self, ifindex, ifname, vlanid):
        """
        ifindex is the index of the parent interface that this sub-interface
        is being added to
        """

        '''
        If you name an interface swp2.17 but assign it to vlan 12, the kernel
        will return a very misleading NLE_MSG_OVERFLOW error.  It only does
        this check if the ifname uses dot notation.

        Do this check here so we can provide a more intuitive error
        '''
        if '.' in ifname:
            ifname_vlanid = int(ifname.split('.')[-1])

            if ifname_vlanid != vlanid:
                raise InvalidInterfaceNameVlanCombo("Interface %s must belong "
                                                    "to VLAN %d (VLAN %d was requested)" %
                                                    (ifname, ifname_vlanid, vlanid))

        return self._link_add(ifindex, ifname, 'vlan', {Link.IFLA_VLAN_ID: vlanid})

    def link_add_macvlan(self, ifindex, ifname):
        """
        ifindex is the index of the parent interface that this sub-interface
        is being added to
        """
        return self._link_add(ifindex, ifname, 'macvlan', {Link.IFLA_MACVLAN_MODE: Link.MACVLAN_MODE_PRIVATE})

    def vlan_get(self, filter_ifindex=(), filter_vlanid=(), compress_vlans=True):
        """
        filter_ifindex should be a tuple if interface indexes, this is a whitelist filter
        filter_vlandid should be a tuple if VLAN IDs, this is a whitelist filter
        """
        debug = RTM_GETLINK in self.debug

        link = Link(RTM_GETLINK, debug)
        link.flags = NLM_F_DUMP | NLM_F_REQUEST
        link.body = pack('Bxxxiii', socket.AF_BRIDGE, 0, 0, 0)

        if compress_vlans:
            link.add_attribute(Link.IFLA_EXT_MASK, Link.RTEXT_FILTER_BRVLAN_COMPRESSED)
        else:
            link.add_attribute(Link.IFLA_EXT_MASK, Link.RTEXT_FILTER_BRVLAN)

        link.build_message(self.sequence.next(), self.pid)
        reply = self.tx_nlpacket_get_response(link)

        iface_vlans = {}

        for msg in reply:
            if msg.family != socket.AF_BRIDGE:
                continue

            if filter_ifindex and msg.ifindex not in filter_ifindex:
                continue

            ifla_af_spec = msg.get_attribute_value(Link.IFLA_AF_SPEC)

            if not ifla_af_spec:
                continue

            ifname = msg.get_attribute_value(Link.IFLA_IFNAME)

            '''
            Example IFLA_AF_SPEC

              20: 0x1c001a00  ....  Length 0x001c (28), Type 0x001a (26) IFLA_AF_SPEC
              21: 0x08000200  ....  Nested Attribute - Length 0x0008 (8),  Type 0x0002 (2) IFLA_BRIDGE_VLAN_INFO
              22: 0x00000a00  ....
              23: 0x08000200  ....  Nested Attribute - Length 0x0008 (8),  Type 0x0002 (2) IFLA_BRIDGE_VLAN_INFO
              24: 0x00001000  ....
              25: 0x08000200  ....  Nested Attribute - Length 0x0008 (8),  Type 0x0002 (2) IFLA_BRIDGE_VLAN_INFO
              26: 0x00001400  ....
            '''
            for (x_type, x_value) in ifla_af_spec.iteritems():
                if x_type == Link.IFLA_BRIDGE_VLAN_INFO:
                    for (vlan_flag, vlan_id) in x_value:
                        if filter_vlanid is None or vlan_id in filter_vlanid:

                            if ifname not in iface_vlans:
                                iface_vlans[ifname] = []

                            # We store these in the tuple as (vlan, flag) instead (flag, vlan)
                            # so that we can sort the list of tuples
                            iface_vlans[ifname].append((vlan_id, vlan_flag))

        return iface_vlans

    def vlan_show(self, filter_ifindex=None, filter_vlanid=None, compress_vlans=True):

        def vlan_flag_to_string(vlan_flag):
            flag_str = []
            if vlan_flag & Link.BRIDGE_VLAN_INFO_PVID:
                flag_str.append('PVID')

            if vlan_flag & Link.BRIDGE_VLAN_INFO_UNTAGGED:
                flag_str.append('Egress Untagged')

            return ', '.join(flag_str)

        iface_vlans = self.vlan_get(filter_ifindex, filter_vlanid, compress_vlans)
        log.debug("iface_vlans:\n%s\n" % pformat(iface_vlans))
        range_begin_vlan_id = None
        range_flag = None

        print "   Interface  VLAN  Flags"
        print "  ==========  ====  ====="

        for (ifname, vlan_tuples) in sorted(iface_vlans.iteritems()):
            for (vlan_id, vlan_flag) in sorted(vlan_tuples):

                if vlan_flag & Link.BRIDGE_VLAN_INFO_RANGE_BEGIN:
                    range_begin_vlan_id = vlan_id
                    range_flag = vlan_flag

                elif vlan_flag & Link.BRIDGE_VLAN_INFO_RANGE_END:
                    range_flag |= vlan_flag

                    if not range_begin_vlan_id:
                        log.warning("BRIDGE_VLAN_INFO_RANGE_END is %d but we never saw a BRIDGE_VLAN_INFO_RANGE_BEGIN" % vlan_id)
                        range_begin_vlan_id = vlan_id

                    for x in xrange(range_begin_vlan_id, vlan_id + 1):
                        print "  %10s  %4d  %s" % (ifname, x, vlan_flag_to_string(vlan_flag))
                        ifname = ''

                    range_begin_vlan_id = None
                    range_flag = None

                else:
                    print "  %10s  %4d  %s" % (ifname, vlan_id, vlan_flag_to_string(vlan_flag))
                    ifname = ''


    def vlan_modify(self, msgtype, ifindex, vlanid_start, vlanid_end=None, bridge_self=False, bridge_master=False, pvid=False, untagged=False):
        """
        iproute2 bridge/vlan.c vlan_modify()
        """
        assert msgtype in (RTM_SETLINK, RTM_DELLINK), "Invalid msgtype %s, must be RTM_SETLINK or RTM_DELLINK" % msgtype
        assert vlanid_start >= 1 and vlanid_start <= 4096, "Invalid VLAN start %s" % vlanid_start

        if vlanid_end is None:
            vlanid_end = vlanid_start

        assert vlanid_end >= 1 and vlanid_end <= 4096, "Invalid VLAN end %s" % vlanid_end
        assert vlanid_start <= vlanid_end, "Invalid VLAN range %s-%s, start must be <= end" % (vlanid_start, vlanid_end)

        debug = msgtype in self.debug
        bridge_flags = 0
        vlan_info_flags = 0

        link = Link(msgtype, debug)
        link.flags = NLM_F_REQUEST | NLM_F_ACK
        link.body = pack('Bxxxiii', socket.AF_BRIDGE, ifindex, 0, 0)

        if bridge_self:
            bridge_flags |= Link.BRIDGE_FLAGS_SELF

        if bridge_master:
            bridge_flags |= Link.BRIDGE_FLAGS_MASTER

        if pvid:
            vlan_info_flags |= Link.BRIDGE_VLAN_INFO_PVID

        if untagged:
            vlan_info_flags |= Link.BRIDGE_VLAN_INFO_UNTAGGED

        ifla_af_spec = OrderedDict()

        if bridge_flags:
            ifla_af_spec[Link.IFLA_BRIDGE_FLAGS] = bridge_flags

        # just one VLAN
        if vlanid_start == vlanid_end:
            ifla_af_spec[Link.IFLA_BRIDGE_VLAN_INFO] = [(vlan_info_flags, vlanid_start), ]

        # a range of VLANs
        else:
            ifla_af_spec[Link.IFLA_BRIDGE_VLAN_INFO] = [
                (vlan_info_flags | Link.BRIDGE_VLAN_INFO_RANGE_BEGIN, vlanid_start),
                (vlan_info_flags | Link.BRIDGE_VLAN_INFO_RANGE_END, vlanid_end)
            ]

        link.add_attribute(Link.IFLA_AF_SPEC, ifla_af_spec)
        link.build_message(self.sequence.next(), self.pid)
        return self.tx_nlpacket_get_response(link)

    def link_add_bridge_vlan(self, ifindex, vlanid_start, vlanid_end=None, pvid=False, untagged=False, master=False):
        """
        Add VLAN(s) to a bridge interface
        """
        bridge_self = False if master else True
        self.vlan_modify(RTM_SETLINK, ifindex, vlanid_start, vlanid_end, bridge_self, master, pvid, untagged)

    def link_del_bridge_vlan(self, ifindex, vlanid_start, vlanid_end=None, pvid=False, untagged=False, master=False):
        """
        Delete VLAN(s) from a bridge interface
        """
        bridge_self = False if master else True
        self.vlan_modify(RTM_DELLINK, ifindex, vlanid_start, vlanid_end, bridge_self, master, pvid, untagged)

    def link_set_updown(self, ifname, state):
        """
        Either bring ifname up or take it down
        """

        if state == 'up':
            if_flags = Link.IFF_UP
        elif state == 'down':
            if_flags = 0
        else:
            raise Exception('Unsupported state %s, valid options are "up" and "down"' % state)

        debug = RTM_NEWLINK in self.debug
        if_change = Link.IFF_UP

        link = Link(RTM_NEWLINK, debug)
        link.flags = NLM_F_REQUEST | NLM_F_ACK
        link.body = pack('=BxxxiLL', socket.AF_UNSPEC, 0, if_flags, if_change)
        link.add_attribute(Link.IFLA_IFNAME, ifname)
        link.build_message(self.sequence.next(), self.pid)
        return self.tx_nlpacket_get_response(link)

    def link_set_protodown(self, ifname, state):
        """
        Either bring ifname up or take it down by setting IFLA_PROTO_DOWN on or off
        """
        flags = 0
        protodown = 1 if state == "on" else 0

        debug = RTM_NEWLINK in self.debug

        link = Link(RTM_NEWLINK, debug)
        link.flags = NLM_F_REQUEST | NLM_F_ACK
        link.body = pack('=BxxxiLL', socket.AF_UNSPEC, 0, 0, 0)
        link.add_attribute(Link.IFLA_IFNAME, ifname)
        link.add_attribute(Link.IFLA_PROTO_DOWN, protodown)
        link.build_message(self.sequence.next(), self.pid)
        return self.tx_nlpacket_get_response(link)

    # =========
    # Neighbors
    # =========
    def neighbor_add(self, afi, ifindex, ip, mac):
        debug = RTM_NEWNEIGH in self.debug
        service_hdr_flags = 0

        nbr = Neighbor(RTM_NEWNEIGH, debug)
        nbr.flags = NLM_F_CREATE | NLM_F_REQUEST | NLM_F_ACK
        nbr.family = afi
        nbr.body = pack('=BxxxiHBB', afi, ifindex, Neighbor.NUD_REACHABLE, service_hdr_flags, Route.RTN_UNICAST)
        nbr.add_attribute(Neighbor.NDA_DST, ip)
        nbr.add_attribute(Neighbor.NDA_LLADDR, mac)
        nbr.build_message(self.sequence.next(), self.pid)
        return self.tx_nlpacket_get_response(nbr)

    def neighbor_del(self, afi, ifindex, ip, mac):
        debug = RTM_DELNEIGH in self.debug
        service_hdr_flags = 0

        nbr = Neighbor(RTM_DELNEIGH, debug)
        nbr.flags = NLM_F_REQUEST | NLM_F_ACK
        nbr.family = afi
        nbr.body = pack('=BxxxiHBB', afi, ifindex, Neighbor.NUD_REACHABLE, service_hdr_flags, Route.RTN_UNICAST)
        nbr.add_attribute(Neighbor.NDA_DST, ip)
        nbr.add_attribute(Neighbor.NDA_LLADDR, mac)
        nbr.build_message(self.sequence.next(), self.pid)
        return self.tx_nlpacket_get_response(nbr)

    def link_add_vxlan(self, ifname, vxlanid, dstport=None, local=None,
                       group=None, learning='on', ageing=None):

        debug = RTM_NEWLINK in self.debug

        info_data = {Link.IFLA_VXLAN_ID: int(vxlanid)}
        if dstport:
            info_data[Link.IFLA_VXLAN_PORT] = int(dstport)
        if local:
            info_data[Link.IFLA_VXLAN_LOCAL] = local
        if group:
            info_data[Link.IFLA_VXLAN_GROUP] = group

        learning = 0 if learning == 'off' else 1
        info_data[Link.IFLA_VXLAN_LEARNING] = learning

        if ageing:
            info_data[Link.IFLA_VXLAN_AGEING] = int(ageing)

        link = Link(RTM_NEWLINK, debug)
        link.flags = NLM_F_CREATE | NLM_F_REQUEST | NLM_F_ACK
        link.body = pack('Bxxxiii', socket.AF_UNSPEC, 0, 0, 0)
        link.add_attribute(Link.IFLA_IFNAME, ifname)
        link.add_attribute(Link.IFLA_LINKINFO, {
            Link.IFLA_INFO_KIND: "vxlan",
            Link.IFLA_INFO_DATA: info_data
        })

        link.build_message(self.sequence.next(), self.pid)
        return self.tx_nlpacket_get_response(link)<|MERGE_RESOLUTION|>--- conflicted
+++ resolved
@@ -245,36 +245,17 @@
                         # 0 is NLE_SUCCESS...everything else is a true error
                         if error_code:
                             error_code_str = msg.error_to_string.get(error_code)
-<<<<<<< HEAD
-
-                            if error_code_str != 'None':
-                                error_str = 'Operation failed with \'%s\' (%s)' % (error_code_str, debug_str)
-                            else:
-                                error_str = 'Operation failed with code %s (%s)' % (error_code, debug_str)
-=======
                             if error_code_str:
                                 error_str = 'Operation failed with \'%s\'' % error_code_str
                             else:
                                 error_str = 'Operation failed with code %s' % error_code
 
                             log.debug(debug_str)
->>>>>>> 29d834f6
 
                             if error_code == Error.NLE_NOADDR:
                                 raise NetlinkNoAddressError(error_str)
                             elif error_code == Error.NLE_INTR:
                                 nle_intr_count += 1
-<<<<<<< HEAD
-                                log.info("%s: RXed NLE_INTR Interrupted system call %d/%d" % (s, nle_intr_count, MAX_ERROR_NLE_INTR))
-
-                                if nle_intr_count >= MAX_ERROR_NLE_INTR:
-                                    raise NetlinkInterruptedSystemCall(error_str)
-                            else:
-                                if error_code_str == 'None':
-                                    try:
-                                        # os.strerror might raise ValueError
-                                        raise NetlinkError('Operation failed with \'%s\' (%s)' % (os.strerror(error_code), debug_str))
-=======
                                 log.debug("%s: RXed NLE_INTR Interrupted system call %d/%d" % (s, nle_intr_count, MAX_ERROR_NLE_INTR))
 
                                 if nle_intr_count >= MAX_ERROR_NLE_INTR:
@@ -290,7 +271,6 @@
                                             raise NetlinkError('Operation failed with \'%s\'' % strerror)
                                         else:
                                             raise NetlinkError(error_str)
->>>>>>> 29d834f6
                                     except ValueError:
                                         pass
                                 raise NetlinkError(error_str)
@@ -301,15 +281,6 @@
                     # No ACK...create a nlpacket object and append it to msgs
                     else:
                         nle_intr_count = 0
-<<<<<<< HEAD
-
-                        # If debugs are enabled we will print the contents of the
-                        # packet via the decode_packet call...so avoid printing
-                        # two messages for one packet.
-                        if not nlpacket.debug:
-                            log.debug(debug_str)
-=======
->>>>>>> 29d834f6
 
                         if msgtype == RTM_NEWLINK or msgtype == RTM_DELLINK:
                             msg = Link(msgtype, nlpacket.debug)
