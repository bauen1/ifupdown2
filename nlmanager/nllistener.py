#!/usr/bin/env python

from nlpacket import *
from nlmanager import NetlinkManager
from select import select
from struct import pack, unpack, calcsize
from threading import Thread, Event, Lock
from Queue import Queue
import logging
import socket

log = logging.getLogger(__name__)


class NetlinkListener(Thread):

    def __init__(self, manager, groups):
        """
        groups controls what types of messages we are interested in hearing
        To get everything pass:
            RTMGRP_LINK | \
            RTMGRP_IPV4_IFADDR | \
            RTMGRP_IPV4_ROUTE | \
            RTMGRP_IPV6_IFADDR | \
            RTMGRP_IPV6_ROUTE
        """
        Thread.__init__(self)
        self.manager = manager
        self.shutdown_event = Event()
        self.groups = groups

    def __str__(self):
        return 'NetlinkListener'

    def run(self):
        manager = self.manager
        header_PACK = 'IHHII'
        header_LEN = calcsize(header_PACK)

        # The RX socket is used to listen to all netlink messages that fly by
        # as things change in the kernel. We need a very large SO_RCVBUF here
        # else we tend to miss messages.
        self.rx_socket = socket.socket(socket.AF_NETLINK, socket.SOCK_RAW, 0)
        self.rx_socket.setsockopt(socket.SOL_SOCKET, socket.SO_RCVBUF, 10000000)
        self.rx_socket.bind((manager.pid+1, self.groups))
        self.rx_socket_prev_seq = {}

        if not manager.tx_socket:
            manager.tx_socket_allocate()

        my_sockets = (manager.tx_socket, self.rx_socket)

        socket_string = {
            manager.tx_socket: "TX",
            self.rx_socket: "RX"
        }

        supported_messages = (RTM_NEWLINK, RTM_DELLINK, RTM_NEWADDR,
                              RTM_DELADDR, RTM_NEWNEIGH, RTM_DELNEIGH,
                              RTM_NEWROUTE, RTM_DELROUTE)

        ignore_messages = (RTM_GETLINK, RTM_GETADDR, RTM_GETNEIGH,
                           RTM_GETROUTE, RTM_GETQDISC, NLMSG_ERROR, NLMSG_DONE)

        while True:

            if self.shutdown_event.is_set():
                log.info("%s: shutting down" % self)
                return

            # Only block for 1 second so we can wake up to see if shutdown_event is set
            try:
                (readable, writeable, exceptional) = select(my_sockets, [], my_sockets, 1)
            except Exception as e:
                log.error('select() error: ' + str(e))
                continue

            if not readable:
                continue

            set_alarm = False
            set_tx_socket_rxed_ack_alarm = False

            for s in readable:
                data = []

                try:
                    data = s.recv(4096)
                except Exception as e:
                    log.error('recv() error: ' + str(e))
                    continue

                total_length = len(data)
                while data:

                    # Extract the length, etc from the header
                    (length, msgtype, flags, seq, pid) = unpack(header_PACK, data[:header_LEN])

                    log.debug('%s %s: RXed %s seq %d, pid %d, %d bytes (%d total)' %
                              (self, socket_string[s], NetlinkPacket.type_to_string[msgtype],
                               seq, pid, length, total_length))
                    possible_ack = False

                    if msgtype == NLMSG_DONE:
                        possible_ack = True

                    elif msgtype == NLMSG_ERROR:
                        possible_ack = True

                        # The error code is a signed negative number.
                        error_code = abs(unpack('=i', data[header_LEN:header_LEN+4])[0])
                        msg = Error(msgtype, True)
                        msg.decode_packet(length, flags, seq, pid, data)

                        if error_code:
                            log.debug("%s %s: RXed NLMSG_ERROR code %s (%d)" % (self, socket_string[s], msg.error_to_string.get(error_code), error_code))

                    if possible_ack and seq == manager.target_seq and pid == manager.target_pid:
                        log.debug("%s %s: Setting RXed ACK alarm for seq %d, pid %d" %
                                  (self, socket_string[s], seq, pid))
                        set_tx_socket_rxed_ack_alarm = True

                    # Put the message on the manager's netlinkq
                    if msgtype in supported_messages:
                        set_alarm = True
                        manager.netlinkq.append((msgtype, length, flags, seq, pid, data[0:length]))

                    # There are certain message types we do not care about
                    # (RTM_GETs for example)
                    elif msgtype in ignore_messages:
                        pass

                    # And there are certain message types we have not added
                    # support for yet (QDISC). Log an error for these just
                    # as a reminder to add support for them.
                    else:
                        if msgtype in NetlinkPacket.type_to_string:
                            log.warning('%s %s: RXed unsupported message %s (type %d)' %
                                        (self, socket_string[s], NetlinkPacket.type_to_string[msgtype], msgtype))
                        else:
                            log.warning('%s %s: RXed unknown message type %d' %
                                        (self, socket_string[s], msgtype))

                    # Track the previous PID sequence number for RX and TX sockets
                    if s == self.rx_socket:
                        prev_seq = self.rx_socket_prev_seq
                    elif s == manager.tx_socket:
                        prev_seq = manager.tx_socket_prev_seq

                    if pid in prev_seq and prev_seq[pid] and prev_seq[pid] != seq and (prev_seq[pid]+1 != seq):
                        log.debug('%s %s: went from seq %d to %d' % (self, socket_string[s], prev_seq[pid], seq))
                    prev_seq[pid] = seq

                    data = data[length:]

            if set_tx_socket_rxed_ack_alarm:
                manager.target_lock.acquire()
                manager.target_seq = None
                manager.target_pid = None
                manager.target_lock.release()
                manager.tx_socket_rxed_ack.set()

            if set_alarm:
                manager.workq.put(('SERVICE_NETLINK_QUEUE', None))
                manager.alarm.set()

        self.rx_socket.close()


class NetlinkManagerWithListener(NetlinkManager):

    def __init__(self, groups, start_listener=True):
        NetlinkManager.__init__(self)
        self.groups = groups
        self.workq = Queue()
        self.netlinkq = []
        self.alarm = Event()
        self.shutdown_event = Event()
        self.tx_socket_rxed_ack = Event()
        self.tx_socket_rxed_ack.clear()
        self.target_seq = None
        self.target_pid = None
        self.target_seq_pid_debug = False
        self.target_lock = Lock()
        self.tx_socket_prev_seq = {}
        self.debug_listener = False
        self.debug_seq_pid = {}
        self.ifname_by_index = {}
        self.blacklist_filter = {}
        self.whitelist_filter = {}

        # Listen to netlink messages
        if start_listener:
            self.listener = NetlinkListener(self, self.groups)
            self.listener.start()
        else:
            self.listener = None

    def __str__(self):
        return 'NetlinkManagerWithListener'

    def signal_term_handler(self, signal, frame):
        log.info("NetlinkManagerWithListener: Caught SIGTERM")

        if self.listener:
            self.listener.shutdown_event.set()

        self.shutdown_flag = True  # For NetlinkManager shutdown
        self.shutdown_event.set()
        self.alarm.set()

    def signal_int_handler(self, signal, frame):
        log.info("NetlinkManagerWithListener: Caught SIGINT")

        if self.listener:
            self.listener.shutdown_event.set()

        self.shutdown_flag = True  # For NetlinkManager shutdown
        self.shutdown_event.set()
        self.alarm.set()

    def tx_nlpacket_get_response(self, nlpacket):
        """
        TX the message and wait for an ack
        """

        # NetlinkListener looks at the manager's target_seq and target_pid
        # to know when we've RXed the ack that we want
        self.target_lock.acquire()
        self.target_seq = nlpacket.seq
        self.target_pid = nlpacket.pid
        self.target_lock.release()

        if not self.tx_socket:
            self.tx_socket_allocate()

        log.debug('%s TX: TXed %s seq %d, pid %d, %d bytes' %
                   (self,  NetlinkPacket.type_to_string[nlpacket.msgtype],
                    nlpacket.seq, nlpacket.pid, nlpacket.length))

        self.tx_socket.sendall(nlpacket.message)

        # Wait for NetlinkListener to RX an ACK or DONE for this (seq, pid)
        self.tx_socket_rxed_ack.wait()
        self.tx_socket_rxed_ack.clear()

    # These are here to show some basic examples of how one might react to RXing
    # various netlink message types. Odds are our child class will redefine these
    # to do more than log a message.
    def rx_rtm_newlink(self, msg):
        log.debug("RXed RTM_NEWLINK seq %d, pid %d, %d bytes, for %s, state %s" %
                  (msg.seq, msg.pid, msg.length, msg.get_attribute_value(msg.IFLA_IFNAME), "up" if msg.is_up() else "down"))

    def rx_rtm_dellink(self, msg):
        log.debug("RXed RTM_DELLINK seq %d, pid %d, %d bytes, for %s, state %s" %
                  (msg.seq, msg.pid, msg.length, msg.get_attribute_value(msg.IFLA_IFNAME), "up" if msg.is_up() else "down"))

    def rx_rtm_newaddr(self, msg):
        log.debug("RXed RTM_NEWADDR seq %d, pid %d, %d bytes, for %s/%d on %s" %
                  (msg.seq, msg.pid, msg.length, msg.get_attribute_value(msg.IFA_ADDRESS), msg.prefixlen, self.ifname_by_index.get(msg.ifindex)))

    def rx_rtm_deladdr(self, msg):
        log.debug("RXed RTM_DELADDR seq %d, pid %d, %d bytes, for %s/%d on %s" %
                  (msg.seq, msg.pid, msg.length, msg.get_attribute_value(msg.IFA_ADDRESS), msg.prefixlen, self.ifname_by_index.get(msg.ifindex)))

    def rx_rtm_newneigh(self, msg):
        log.debug("RXed RTM_NEWNEIGH seq %d, pid %d, %d bytes, for %s on %s" %
                  (msg.seq, msg.pid, msg.length, msg.get_attribute_value(msg.NDA_DST), self.ifname_by_index.get(msg.ifindex)))

    def rx_rtm_delneigh(self, msg):
        log.debug("RXed RTM_DELNEIGH seq %d, pid %d, %d bytes, for %s on %s" %
                  (msg.seq, msg.pid, msg.length, msg.get_attribute_value(msg.NDA_DST), self.ifname_by_index.get(msg.ifindex)))

    def rx_rtm_newroute(self, msg):
        log.debug("RXed RTM_NEWROUTE seq %d, pid %d, %d bytes, for %s%s" %
                  (msg.seq, msg.pid, msg.length, msg.get_prefix_string(), msg.get_nexthops_string(self.ifname_by_index)))

    def rx_rtm_delroute(self, msg):
<<<<<<< HEAD
        log.info("RX RTM_DELROUTE for %s%s" %
                 (msg.get_prefix_string(), msg.get_nexthops_string(self.ifname_by_index)))
=======
        log.debug("RXed RTM_DELROUTE seq %d, pid %d, %d bytes, for %s%s" %
                  (msg.seq, msg.pid, msg.length, msg.get_prefix_string(), msg.get_nexthops_string(self.ifname_by_index)))
>>>>>>> 6f5b74f7

    # Note that tx_nlpacket_get_response will block until NetlinkListener has RXed
    # an Ack/DONE for the message we TXed
    def get_all_addresses(self):
        family = socket.AF_UNSPEC
        debug = RTM_GETADDR in self.debug

        addr = Address(RTM_GETADDR, debug)
        addr.flags = NLM_F_REQUEST | NLM_F_DUMP
        addr.body = pack('Bxxxi', family, 0)
        addr.build_message(self.sequence.next(), self.pid)

        if debug:
            self.debug_seq_pid[(addr.seq, addr.pid)] = True

        self.tx_nlpacket_get_response(addr)

    def get_all_links(self):
        family = socket.AF_UNSPEC
        debug = RTM_GETLINK in self.debug

        link = Link(RTM_GETLINK, debug)
        link.flags = NLM_F_REQUEST | NLM_F_DUMP
        link.body = pack('Bxxxiii', family, 0, 0, 0)
        link.build_message(self.sequence.next(), self.pid)

        if debug:
            self.debug_seq_pid[(link.seq, link.pid)] = True

        self.tx_nlpacket_get_response(link)

    def get_all_neighbors(self):
        family = socket.AF_UNSPEC
        debug = RTM_GETNEIGH in self.debug

        neighbor = Neighbor(RTM_GETNEIGH, debug)
        neighbor.flags = NLM_F_REQUEST | NLM_F_DUMP
        neighbor.body = pack('Bxxxii', family, 0, 0)
        neighbor.build_message(self.sequence.next(), self.pid)

        if debug:
            self.debug_seq_pid[(neighbor.seq, neighbor.pid)] = True

        self.tx_nlpacket_get_response(neighbor)

    def get_all_routes(self):
        family = socket.AF_UNSPEC
        debug = RTM_GETROUTE in self.debug

        route = Route(RTM_GETROUTE, debug)
        route.flags = NLM_F_REQUEST | NLM_F_DUMP
        route.body = pack('Bxxxii', family, 0, 0)
        route.build_message(self.sequence.next(), self.pid)

        if debug:
            self.debug_seq_pid[(route.seq, route.pid)] = True

        self.tx_nlpacket_get_response(route)

    def nested_attributes_match(self, msg, attr_filter):
        """
        attr_filter will be a dictionary such as:
        attr_filter = {
            Link.IFLA_LINKINFO: {
                Link.IFLA_INFO_KIND: 'vlan'
            }
        }
        """
        for (key, value) in attr_filter.items():
            if type(value) is dict:
                if not self.nested_attributes_match(msg, value):
                    return False
            else:
                attr_value = msg.get_attribute_value(key)
                if attr_value != value:
                    return False
        return True

    def filter_rule_matches(self, msg, rule):
        field = rule[0]
        options = rule[1:]

        if field == 'IFINDEX':
            ifindex = options[0]

            if msg.ifindex == ifindex:
                return True

        elif field == 'ATTRIBUTE':
            (attr_type, target_value) = options[0:2]
            attr_value = msg.get_attribute_value(attr_type)

            if attr_value == target_value:
                return True

        elif field == 'NESTED_ATTRIBUTE':
            if self.nested_attributes_match(msg, options[0]):
                return True

        elif field == 'FAMILY':
            family = options[0]

            if msg.family == family:
                return True
        else:
            raise Exception("Add support to filter based on %s" % field)

        return False

    def filter_permit(self, msg):
        """
        Return True if our whitelist/blacklist filters permit this netlink msg
        """
        if msg.msgtype in self.whitelist_filter:
            found_it = False

            for rule in self.whitelist_filter[msg.msgtype]:
                if self.filter_rule_matches(msg, rule):
                    found_it = True
                    break

            return found_it

        elif msg.msgtype in self.blacklist_filter:
            for rule in self.blacklist_filter[msg.msgtype]:
                if self.filter_rule_matches(msg, rule):
                    return False
            return True

        else:
            return True

    def _filter_update(self, add, filter_type, msgtype, filter_guts):
        assert filter_type in ('whitelist', 'blacklist'), "whitelist and blacklist are the only supported filter options"

        if add:
            if filter_type == 'whitelist':

                # Keep things simple, do not allow both whitelist and blacklist
                if self.blacklist_filter and self.blacklist_filter.get(msgtype):
                    raise Exception("whitelist and blacklist filters cannot be used at the same time")

                if msgtype not in self.whitelist_filter:
                    self.whitelist_filter[msgtype] = []
                self.whitelist_filter[msgtype].append(filter_guts)

            elif filter_type == 'blacklist':

                # Keep things simple, do not allow both whitelist and blacklist
                if self.whitelist_filter and self.whitelist_filter.get(msgtype):
                    raise Exception("whitelist and blacklist filters cannot be used at the same time")

                if msgtype not in self.blacklist_filter:
                    self.blacklist_filter[msgtype] = []
                self.blacklist_filter[msgtype].append(filter_guts)

        else:
            if filter_type == 'whitelist':
                if msgtype in self.whitelist_filter:
                    self.whitelist_filter[msgtype].remove(filter_guts)

                    if not self.whitelist_filter[msgtype]:
                        del self.whitelist_filter[msgtype]

            elif filter_type == 'blacklist':
                if msgtype in self.blacklist_filter:
                    self.blacklist_filter[msgtype].remove(filter_guts)

                    if not self.blacklist_filter[msgtype]:
                        del self.blacklist_filter[msgtype]

    def filter_by_address_family(self, add, filter_type, msgtype, family):
        self._filter_update(add, filter_type, msgtype, ('FAMILY', family))

    def filter_by_ifindex(self, add, filter_type, msgtype, ifindex):
        self._filter_update(add, filter_type, msgtype, ('IFINDEX', ifindex))

    def filter_by_attribute(self, add, filter_type, msgtype, attribute, attribute_value):
        self._filter_update(add, filter_type, msgtype, ('ATTRIBUTE', attribute, attribute_value))

    def filter_by_nested_attribute(self, add, filter_type, msgtype, attr_filter):
        self._filter_update(add, filter_type, msgtype, ('NESTED_ATTRIBUTE', attr_filter))

    def service_netlinkq(self):
        msg_count = {}
        processed = 0

        for (msgtype, length, flags, seq, pid, data) in self.netlinkq:
            processed += 1

            # If this is a reply to a TX message that debugs were enabled for then debug the reply
            if (seq, pid) in self.debug_seq_pid:
                debug = True
            else:
                debug = self.debug_this_packet(msgtype)

            if msgtype == RTM_NEWLINK or msgtype == RTM_DELLINK:
                msg = Link(msgtype, debug)

            elif msgtype == RTM_NEWADDR or msgtype == RTM_DELADDR:
                msg = Address(msgtype, debug)

            elif msgtype == RTM_NEWNEIGH or msgtype == RTM_DELNEIGH:
                msg = Neighbor(msgtype, debug)

            elif msgtype == RTM_NEWROUTE or msgtype == RTM_DELROUTE:
                msg = Route(msgtype, debug)

            else:
                log.warning('RXed unknown netlink message type %s' % msgtype)
                continue

            msg.decode_packet(length, flags, seq, pid, data)

            if not self.filter_permit(msg):
                continue

            if debug:
                msg.dump()

            # Only used for printing debugs about how many we RXed of each type
            if msg.msgtype not in msg_count:
                msg_count[msg.msgtype] = 0
            msg_count[msg.msgtype] += 1

            # Call the appropriate handler method based on the msgtype.  The handler
            # functions are defined in our child class.
            if msg.msgtype == RTM_NEWLINK:

                # We will use ifname_by_index to display the interface name in debug output
                self.ifname_by_index[msg.ifindex] = msg.get_attribute_value(msg.IFLA_IFNAME)
                self.rx_rtm_newlink(msg)

            elif msg.msgtype == RTM_DELLINK:

                # We will use ifname_by_index to display the interface name in debug output
                if msg.ifindex in self.ifname_by_index:
                    del self.ifname_by_index[msg.ifindex]
                self.rx_rtm_dellink(msg)

            elif msg.msgtype == RTM_NEWADDR:
                self.rx_rtm_newaddr(msg)

            elif msg.msgtype == RTM_DELADDR:
                self.rx_rtm_deladdr(msg)

            elif msg.msgtype == RTM_NEWNEIGH:
                self.rx_rtm_newneigh(msg)

            elif msg.msgtype == RTM_DELNEIGH:
                self.rx_rtm_delneigh(msg)

            elif msg.msgtype == RTM_NEWROUTE:
                self.rx_rtm_newroute(msg)

            elif msg.msgtype == RTM_DELROUTE:
                self.rx_rtm_delroute(msg)

            else:
                log.warning('RXed unknown netlink message type %s' % msgtype)

        if processed:
            self.netlinkq = self.netlinkq[processed:]

        # too chatty
        # for msgtype in msg_count:
        #     log.debug('RXed %d %s messages' % (msg_count[msgtype], NetlinkPacket.type_to_string[msgtype]))<|MERGE_RESOLUTION|>--- conflicted
+++ resolved
@@ -276,13 +276,8 @@
                   (msg.seq, msg.pid, msg.length, msg.get_prefix_string(), msg.get_nexthops_string(self.ifname_by_index)))
 
     def rx_rtm_delroute(self, msg):
-<<<<<<< HEAD
-        log.info("RX RTM_DELROUTE for %s%s" %
-                 (msg.get_prefix_string(), msg.get_nexthops_string(self.ifname_by_index)))
-=======
         log.debug("RXed RTM_DELROUTE seq %d, pid %d, %d bytes, for %s%s" %
                   (msg.seq, msg.pid, msg.length, msg.get_prefix_string(), msg.get_nexthops_string(self.ifname_by_index)))
->>>>>>> 6f5b74f7
 
     # Note that tx_nlpacket_get_response will block until NetlinkListener has RXed
     # an Ack/DONE for the message we TXed
