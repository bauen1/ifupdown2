#!/usr/bin/python
#
# Copyright 2014 Cumulus Networks, Inc. All rights reserved.
# Author: Roopa Prabhu, roopa@cumulusnetworks.com
#
# ifupdownMain --
#    ifupdown main module
#

import os
import re
import imp
import pprint
import logging
import sys, traceback
import copy
import json
from statemanager import *
from networkinterfaces import *
from iface import *
from scheduler import *
from collections import deque
from collections import OrderedDict
from graph import *
from sets import Set

"""
.. module:: ifupdownmain
:synopsis: main module for ifupdown package

.. moduleauthor:: Roopa Prabhu <roopa@cumulusnetworks.com>

"""

_tickmark = u'\u2713'
_crossmark = u'\u2717'
_success_sym = '(%s)' %_tickmark
_error_sym = '(%s)' %_crossmark

class ifupdownFlags():
    FORCE = False
    DRYRUN = False
    NOWAIT = False
    PERFMODE = False
    CACHE = False

    # Flags
    CACHE_FLAGS = 0x0

class ifupdownMain(ifupdownBase):
    """ ifupdown2 main class """

    # Flags
    WITH_DEPENDS = False
    ALL = False
    IFACE_CLASS = False
    COMPAT_EXEC_SCRIPTS = False
    STATEMANAGER_ENABLE = True
    STATEMANAGER_UPDATE = True
    ADDONS_ENABLE = False

    # priv flags to mark iface objects
    BUILTIN = 0x0001
    NOCONFIG = 0x0010

    scripts_dir='/etc/network'
    addon_modules_dir='/usr/share/ifupdownaddons'
    addon_modules_configfile='/var/lib/ifupdownaddons/addons.conf'

    # iface dictionary in the below format:
    # { '<ifacename>' : [<ifaceobject1>, <ifaceobject2> ..] }
    # eg:
    # { 'swp1' : [<iface swp1>, <iface swp2> ..] }
    #
    # Each ifaceobject corresponds to a configuration block for
    # that interface
    # The value in the dictionary is a list because the network
    # interface configuration file supports more than one iface section
    # in the interfaces file
    ifaceobjdict = OrderedDict()

    # iface dictionary representing the curr running state of an iface
    # in the below format:
    # {'<ifacename>' : <ifaceobject>}
    ifaceobjcurrdict = OrderedDict()

    # Dictionary representing operation and modules
    # for every operation
    module_ops = OrderedDict([('pre-up', []),
                              ('up' , []),
                              ('post-up' , []),
                              ('query-checkcurr', []),
                              ('query-running', []),
                              ('query-dependency', []),
                              ('query', []),
                              ('query-raw', []),
                              ('pre-down', []),
                              ('down' , []),
                              ('post-down' , [])])

    # For old style /etc/network/ bash scripts
    script_ops = OrderedDict([('pre-up', []),
                                    ('up' , []),
                                    ('post-up' , []),
                                    ('pre-down', []),
                                    ('down' , []),
                                    ('post-down' , [])])

    # Handlers for ops that ifupdown2 owns
    def run_up(self, ifaceobj):
<<<<<<< HEAD
=======
        if (ifaceobj.addr_method and
            ifaceobj.addr_method == 'manual'):
            return
        if self._delay_admin_state:
            self._delay_admin_state_iface_queue.append(ifaceobj.name)
            return
>>>>>>> 8c2c9f26
        # If this object is a link slave, ie its link is controlled
        # by its link master interface, then dont set the link state.
        # But do allow user to change state of the link if the interface
        # is already with its link master (hence the master check).
        if ((ifaceobj.link_type == ifaceLinkType.LINK_SLAVE) and
             not os.path.exists('/sys/class/net/%s/master' %ifaceobj.name)):
            return
<<<<<<< HEAD
        if self.link_exists(ifaceobj.name):
            self.link_up(ifaceobj.name)

    def run_down(self, ifaceobj):
=======
        if not self.link_exists(ifaceobj.name):
           return
        self.link_up(ifaceobj.name)

    def run_down(self, ifaceobj):
        if (ifaceobj.addr_method and
            ifaceobj.addr_method == 'manual'):
            return
        if self._delay_admin_state:
            self._delay_admin_state_iface_queue.append(ifaceobj.name)
            return
>>>>>>> 8c2c9f26
        # If this object is a link slave, ie its link is controlled
        # by its link master interface, then dont set the link state.
        # But do allow user to change state of the link if the interface
        # is already with its link master (hence the master check).
<<<<<<< HEAD
        if ((ifaceobj.link_type == ifaceLinkType.LINK_SLAVE) and 
            not os.path.exists('/sys/class/net/%s/master' %ifaceobj.name)):
            return
        if self.link_exists(ifaceobj.name):
            self.link_down(ifaceobj.name)
=======
        if ((ifaceobj.link_type == ifaceLinkType.LINK_SLAVE) and
             not os.path.exists('/sys/class/net/%s/master' %ifaceobj.name)):
            return
        if not self.link_exists(ifaceobj.name):
           return
        self.link_down(ifaceobj.name)
>>>>>>> 8c2c9f26

    # ifupdown object interface operation handlers
    ops_handlers = OrderedDict([('up', run_up),
                                ('down', run_down)])

    def run_sched_ifaceobj_posthook(self, ifaceobj, op):
        if ((ifaceobj.priv_flags & self.BUILTIN) or
            (ifaceobj.priv_flags & self.NOCONFIG)):
            return
        if self.STATEMANAGER_UPDATE:
            self.statemanager.ifaceobj_sync(ifaceobj, op)

    # ifupdown object interface scheduler pre and posthooks
    sched_hooks = {'posthook' : run_sched_ifaceobj_posthook}

    def __init__(self, config={},
                 force=False, dryrun=False, nowait=False,
                 perfmode=False, withdepends=False, njobs=1,
                 cache=False, addons_enable=True, statemanager_enable=True,
                 interfacesfile='/etc/network/interfaces',
                 interfacesfileiobuf=None,
                 interfacesfileformat='native'):
        """This member function initializes the ifupdownmain object.

        Kwargs:
            config (dict):  config dict from /etc/network/ifupdown2/ifupdown2.conf
            force (bool): force interface configuration
            dryrun (bool): dryrun interface configuration
            withdepends (bool): apply interface configuration on all depends
            interfacesfile (str): interfaces file. default is /etc/network/interfaces
            interfacesfileformat (str): default is 'native'. Other choices are 'json'

        Raises:
            AttributeError, KeyError """

        self.logger = logging.getLogger('ifupdown')
        self.FORCE = force
        self.DRYRUN = dryrun
        self.NOWAIT = nowait
        self.PERFMODE = perfmode
        self.WITH_DEPENDS = withdepends
        self.STATEMANAGER_ENABLE = statemanager_enable
        self.CACHE = cache
        self.interfacesfile = interfacesfile
        self.interfacesfileiobuf = interfacesfileiobuf
        self.interfacesfileformat = interfacesfileformat
        self.config = config
        self.logger.debug(self.config)

        self.type = ifaceType.UNKNOWN

        # Can be used to provide hints for caching
        self.CACHE_FLAGS = 0x0
        self._DELETE_DEPENDENT_IFACES_WITH_NOCONFIG = False
        self.ADDONS_ENABLE = addons_enable

        # Copy flags into ifupdownFlags
        # XXX: before we transition fully to ifupdownFlags
        ifupdownFlags.FORCE = force
        ifupdownFlags.DRYRUN = dryrun
        ifupdownFlags.NOWAIT = nowait
        ifupdownFlags.PERFMODE = perfmode
        ifupdownFlags.CACHE = cache

        self.ifaces = OrderedDict()
        self.njobs = njobs
        self.pp = pprint.PrettyPrinter(indent=4)
        self.modules = OrderedDict({})
        self.module_attrs = {}
        
        self.load_addon_modules(self.addon_modules_dir)
        if self.COMPAT_EXEC_SCRIPTS:
            self.load_scripts(self.scripts_dir)
        self.dependency_graph = OrderedDict({})

        self._cache_no_repeats = {}

        if self.STATEMANAGER_ENABLE:
            try:
                self.statemanager = stateManager()
                self.statemanager.read_saved_state()
            except Exception, e:
                # XXX Maybe we should continue by ignoring old state
                self.logger.warning('error reading state (%s)' %str(e))
                raise
        else:
            self.STATEMANAGER_UPDATE = False
        self._delay_admin_state = True if self.config.get(
                            'delay_admin_state_change', '0') == '1' else False
        self._delay_admin_state_iface_queue = []
        if not self._delay_admin_state:
            self._link_master_slave = True if self.config.get(
                      'link_master_slave', '0') == '1' else False
        else:
            self._link_master_slave = False

    def get_ifaceobjs(self, ifacename):
        return self.ifaceobjdict.get(ifacename)

    def get_ifaceobj_first(self, ifacename):
        ifaceobjs = self.get_ifaceobjs(ifacename)
        if ifaceobjs:
            return ifaceobjs[0]
        return None

    def get_ifacenames(self):
        return self.ifaceobjdict.keys()

    def get_iface_obj_last(self, ifacename):
        return self.ifaceobjdict.get(ifacename)[-1]

    def must_follow_upperifaces(self, ifacename):
        #
        # XXX: This bleeds the knowledge of iface
        # types in the infrastructure module.
        # Cant think of a better fix at the moment.
        # In future maybe the module can set a flag
        # to indicate if we should follow upperifaces
        #
        ifaceobj = self.get_ifaceobj_first(ifacename)
        if ifaceobj.type == ifaceType.BRIDGE_VLAN:
            return False
        return True

    def create_n_save_ifaceobj(self, ifacename, priv_flags=None,
                               increfcnt=False):
        """ creates a iface object and adds it to the iface dictionary """
        ifaceobj = iface()
        ifaceobj.name = ifacename
        ifaceobj.priv_flags = priv_flags
        ifaceobj.auto = True
        if increfcnt:
            ifaceobj.inc_refcnt()
        self.ifaceobjdict[ifacename] = [ifaceobj]
        return ifaceobj

    def create_n_save_ifaceobjcurr(self, ifaceobj):
        """ creates a copy of iface object and adds it to the iface
            dict containing current iface objects 
        """
        ifaceobjcurr = iface()
        ifaceobjcurr.name = ifaceobj.name
        ifaceobjcurr.type = ifaceobj.type
        ifaceobjcurr.lowerifaces = ifaceobj.lowerifaces
        ifaceobjcurr.priv_flags = ifaceobj.priv_flags
        ifaceobjcurr.auto = ifaceobj.auto
        self.ifaceobjcurrdict.setdefault(ifaceobj.name,
                                     []).append(ifaceobjcurr)
        return ifaceobjcurr

    def get_ifaceobjcurr(self, ifacename, idx=0):
        ifaceobjlist = self.ifaceobjcurrdict.get(ifacename)
        if not ifaceobjlist:
            return None
        if not idx:
            return ifaceobjlist
        else:
            return ifaceobjlist[idx]

    def get_ifaceobjrunning(self, ifacename):
        return self.ifaceobjrunningdict.get(ifacename)

    def get_iface_refcnt(self, ifacename):
        """ Return iface ref count """
        max = 0
        ifaceobjs = self.get_ifaceobjs(ifacename)
        if not ifaceobjs:
            return 0
        for i in ifaceobjs:
            if i.refcnt > max:
                max = i.refcnt
        return max

    def is_iface_builtin_byname(self, ifacename):
        """ Returns true if iface name is a builtin interface.
        
        A builtin interface is an interface which ifupdown understands.
        The following are currently considered builtin ifaces:
            - vlan interfaces in the format <ifacename>.<vlanid>
        """
        return '.' in ifacename

    def is_ifaceobj_builtin(self, ifaceobj):
        """ Returns true if iface name is a builtin interface.
        
        A builtin interface is an interface which ifupdown understands.
        The following are currently considered builtin ifaces:
            - vlan interfaces in the format <ifacename>.<vlanid>
        """
        return (ifaceobj.priv_flags & self.BUILTIN)

    def is_ifaceobj_noconfig(self, ifaceobj):
        """ Returns true if iface object did not have a user defined config.
       
        These interfaces appear only when they are dependents of interfaces
        which have user defined config
        """
        return (ifaceobj.priv_flags & self.NOCONFIG)

    def is_iface_noconfig(self, ifacename):
        """ Returns true if iface has no config """

        ifaceobj = self.get_ifaceobj_first(ifacename)
        if not ifaceobj: return True
        return self.is_ifaceobj_noconfig(ifaceobj)

    def preprocess_dependency_list(self, upperifaceobj, dlist, ops):
        """ We go through the dependency list and
            delete or add interfaces from the interfaces dict by
            applying the following rules:
                if flag _DELETE_DEPENDENT_IFACES_WITH_NOCONFIG is True:
                    we only consider devices whose configuration was
                    specified in the network interfaces file. We delete
                    any interface whose config was not specified except
                    for vlan devices. vlan devices get special treatment.
                    Even if they are not present they are created and added
                    to the ifacesdict
                elif flag _DELETE_DEPENDENT_IFACES_WITH_NOCONFIG is False:
                    we create objects for all dependent devices that are not
                    present in the ifacesdict
        """
        del_list = []

        for d in dlist:
            dilist = self.get_ifaceobjs(d)
            if not dilist:
                ni = None
                if self.is_iface_builtin_byname(d):
<<<<<<< HEAD
                    ni = self.create_n_save_ifaceobj(d, self.BUILTIN | self.NOCONFIG,
                            True)
=======
                    ni = self.create_n_save_ifaceobj(d,
                            self.BUILTIN | self.NOCONFIG, True)
>>>>>>> 8c2c9f26
                elif not self._DELETE_DEPENDENT_IFACES_WITH_NOCONFIG:
                    ni = self.create_n_save_ifaceobj(d, self.NOCONFIG,
                            True)
                else:
                    del_list.append(d)
                if ni:
                    ni.add_to_upperifaces(upperifaceobj.name)
                    if upperifaceobj.link_type == ifaceLinkType.LINK_MASTER:
                        ni.link_type = ifaceLinkType.LINK_SLAVE
            else:
                for di in dilist:
                    di.inc_refcnt()
                    di.add_to_upperifaces(upperifaceobj.name)
                    if upperifaceobj.link_type == ifaceLinkType.LINK_MASTER:
                        di.link_type = ifaceLinkType.LINK_SLAVE
<<<<<<< HEAD

=======
>>>>>>> 8c2c9f26
        for d in del_list:
            dlist.remove(d)

    def query_dependents(self, ifaceobj, ops, ifacenames, type=None):
        """ Gets iface dependents by calling into respective modules """
        ret_dlist = []

        # Get dependents for interface by querying respective modules
        for module in self.modules.values():
            try:
                if ops[0] == 'query-running':
                    if (not hasattr(module,
                        'get_dependent_ifacenames_running')):
                        continue
                    dlist = module.get_dependent_ifacenames_running(ifaceobj)
                else:
                    if (not hasattr(module, 'get_dependent_ifacenames')):
                        continue
                    dlist = module.get_dependent_ifacenames(ifaceobj,
                                        ifacenames)
            except Exception, e:
                self.logger.warn('%s: error getting dependent interfaces (%s)'
                        %(ifaceobj.name, str(e)))
                dlist = None
                pass
            if dlist: ret_dlist.extend(dlist)
        return list(set(ret_dlist))

    def populate_dependency_info(self, ops, ifacenames=None):
        """ recursive function to generate iface dependency info """

        if not ifacenames:
            ifacenames = self.ifaceobjdict.keys()

        iqueue = deque(ifacenames)
        while iqueue:
            i = iqueue.popleft()
            # Go through all modules and find dependent ifaces
            dlist = None
            ifaceobj = self.get_ifaceobj_first(i)
            if not ifaceobj: 
                continue
            dlist = ifaceobj.lowerifaces
            if not dlist:
                dlist = self.query_dependents(ifaceobj, ops, ifacenames)
            else:
                continue
            if dlist:
                self.preprocess_dependency_list(ifaceobj,
                                                dlist, ops)
                ifaceobj.lowerifaces = dlist
                [iqueue.append(d) for d in dlist]
            if not self.dependency_graph.get(i):
                self.dependency_graph[i] = dlist

    def _check_config_no_repeats(self, ifaceobj):
        """ check if object has an attribute that is
        restricted to a single object in the system.
        if yes, warn and return """
        for k,v in self._cache_no_repeats.items():
            iv = ifaceobj.config.get(k)
            if iv and iv[0] == v:
                self.logger.error('ignoring interface %s. ' %ifaceobj.name +
                        'Only one object with attribute ' +
                        '\'%s %s\' allowed.' %(k, v))
                return True
        for k, v in self.config.get('no_repeats', {}).items():
            iv = ifaceobj.config.get(k)
            if iv and iv[0] == v:
                self._cache_no_repeats[k] = v
        return False

    def _save_iface(self, ifaceobj):
        if self._check_config_no_repeats(ifaceobj):
           return
        currentifaceobjlist = self.ifaceobjdict.get(ifaceobj.name)
        if not currentifaceobjlist:
           self.ifaceobjdict[ifaceobj.name]= [ifaceobj]
           return
        if ifaceobj.compare(currentifaceobjlist[0]):
            self.logger.warn('duplicate interface %s found' %ifaceobj.name)
            return
        if not self._link_master_slave:
           ifaceobj.link_type = ifaceLinkType.LINK_NA
        if currentifaceobjlist[0].type == ifaceobj.type:
            currentifaceobjlist[0].flags |= iface.HAS_SIBLINGS
            ifaceobj.flags |= iface.HAS_SIBLINGS
        self.ifaceobjdict[ifaceobj.name].append(ifaceobj)

    def _iface_configattr_syntax_checker(self, attrname, attrval):
        for m, mdict in self.module_attrs.items():
            if not mdict:
                continue
            attrsdict = mdict.get('attrs')
            try:
                if attrsdict.get(attrname):
                    return True
            except AttributeError:
                pass
        return False

    def _ifaceobj_syntax_checker(self, ifaceobj):
        err = False
        for attrname, attrvalue in ifaceobj.config.items():
            found = False
            for k, v in self.module_attrs.items():
                if v and v.get('attrs', {}).get(attrname):
                    found = True
                    break
            if not found:
                err = True
                self.logger.warn('%s: unsupported attribute \'%s\'' %attrname) 
                continue
        return err

    def read_iface_config(self):
        """ Reads default network interface config /etc/network/interfaces. """
        nifaces = networkInterfaces(self.interfacesfile,
                        self.interfacesfileiobuf,
                        self.interfacesfileformat,
                        template_engine=self.config.get('template_engine'),
                template_lookuppath=self.config.get('template_lookuppath'))
        nifaces.subscribe('iface_found', self._save_iface)
        nifaces.subscribe('validateifaceattr',
                          self._iface_configattr_syntax_checker)
        nifaces.subscribe('validateifaceobj', self._ifaceobj_syntax_checker)
        nifaces.load()

    def read_old_iface_config(self):
        """ Reads the saved iface config instead of default iface config.
        And saved iface config is already read by the statemanager """
        self.ifaceobjdict = copy.deepcopy(self.statemanager.ifaceobjdict)

    def _load_addon_modules_config(self):
        """ Load addon modules config file """

        with open(self.addon_modules_configfile, 'r') as f:
            lines = f.readlines()
            for l in lines:
                litems = l.rstrip(' \n\t\r').split(',')
                operation = litems[0]
                mname = litems[1]
                self.module_ops[operation].append(mname)

    def load_addon_modules(self, modules_dir):
        """ load python modules from modules_dir

        Default modules_dir is /usr/share/ifupdownmodules

        """
        self.logger.info('loading builtin modules from %s' %modules_dir)
        self._load_addon_modules_config()
        if not modules_dir in sys.path:
            sys.path.append(modules_dir)
        try:
            for op, mlist in self.module_ops.items():
                for mname in mlist:
                    if self.modules.get(mname):
                        continue
                    mpath = modules_dir + '/' + mname + '.py'
                    if os.path.exists(mpath):
                        try:
                            m = __import__(mname)
                            mclass = getattr(m, mname)
                        except:
                            raise
                        minstance = mclass(force=self.FORCE,
                                        dryrun=self.DRYRUN,
                                        nowait=self.NOWAIT,
                                        perfmode=self.PERFMODE,
                                        cache=self.CACHE,
                                        cacheflags=self.CACHE_FLAGS)
                        self.modules[mname] = minstance
                        try:
                            self.module_attrs[mname] = minstance.get_modinfo()
                        except:
                            pass
        except: 
            raise

        # Assign all modules to query operations
        self.module_ops['query-checkcurr'] = self.modules.keys()
        self.module_ops['query-running'] = self.modules.keys()
        self.module_ops['query-dependency'] = self.modules.keys()
        self.module_ops['query'] = self.modules.keys()
        self.module_ops['query-raw'] = self.modules.keys()


    def _modules_help(self):
        """ Prints addon modules supported syntax """

        indent = '  '
        for m, mdict in self.module_attrs.items():
            if not mdict:
                continue
            print('%s: %s' %(m, mdict.get('mhelp')))
            attrdict = mdict.get('attrs')
            if not attrdict:
                continue
            try:
                for attrname, attrvaldict in attrdict.items():
                    if attrvaldict.get('compat', False):
                        continue
                    print('%s%s' %(indent, attrname))
                    print('%shelp: %s' %(indent + '  ',
                          attrvaldict.get('help', '')))
                    print ('%srequired: %s' %(indent + '  ',
                            attrvaldict.get('required', False)))
                    default = attrvaldict.get('default')
                    if default:
                        print('%sdefault: %s' %(indent + '  ', default))

                    validrange = attrvaldict.get('validrange')
                    if validrange:
                        print('%svalidrange: %s-%s'
                              %(indent + '  ', validrange[0], validrange[1]))

                    validvals = attrvaldict.get('validvals')
                    if validvals:
                        print('%svalidvals: %s'
                              %(indent + '  ', ','.join(validvals)))

                    examples = attrvaldict.get('example')
                    if not examples:
                        continue

                    print '%sexample:' %(indent + '  ')
                    for e in examples:
                        print '%s%s' %(indent + '    ', e)
            except:
                pass
            print ''
            
    def load_scripts(self, modules_dir):
        """ loading user modules from /etc/network/.

        Note that previously loaded python modules override modules found
        under /etc/network if any

        """

        self.logger.info('looking for user scripts under %s' %modules_dir)
        for op, mlist in self.script_ops.items():
            msubdir = modules_dir + '/if-%s.d' %op
            self.logger.info('loading scripts under %s ...' %msubdir)
            try:
                module_list = os.listdir(msubdir)
                for module in module_list:
                    if  self.modules.get(module) is not None:
                        continue
                    self.script_ops[op].append(
                                    msubdir + '/' + module)
            except: 
                # continue reading
                pass

    def _sched_ifaces(self, ifacenames, ops, skipupperifaces=False):
        self.logger.debug('scheduling \'%s\' for %s'
                          %(str(ops), str(ifacenames)))
        self._pretty_print_ordered_dict('dependency graph',
                    self.dependency_graph)
        return ifaceScheduler.sched_ifaces(self, ifacenames, ops,
                        dependency_graph=self.dependency_graph,
                        order=ifaceSchedulerFlags.INORDER
                            if 'down' in ops[0]
                                else ifaceSchedulerFlags.POSTORDER,
                        followdependents=True if self.WITH_DEPENDS else False,
                        skipupperifaces=skipupperifaces)

    def _render_ifacename(self, ifacename):
        new_ifacenames = []
        vlan_match = re.match("^([\d]+)-([\d]+)", ifacename)
        if vlan_match:
            vlan_groups = vlan_match.groups()
            if vlan_groups[0] and vlan_groups[1]:
                [new_ifacenames.append('%d' %v)
                    for v in range(int(vlan_groups[0]),
                            int(vlan_groups[1])+1)]
        return new_ifacenames

    def _preprocess_ifacenames(self, ifacenames):
        """ validates interface list for config existance.
       
        returns -1 if one or more interface not found. else, returns 0

        """
        new_ifacenames = []
        err_iface = ''
        for i in ifacenames:
            ifaceobjs = self.get_ifaceobjs(i)
            if not ifaceobjs:
                # if name not available, render interface name and check again
                rendered_ifacenames = utils.expand_iface_range(i)
                if rendered_ifacenames:
                    for ri in rendered_ifacenames:
                        ifaceobjs = self.get_ifaceobjs(ri)
                        if not ifaceobjs:
                            err_iface += ' ' + ri
                        else:
                            new_ifacenames.append(ri)
                else:
                    err_iface += ' ' + i
            else:
                new_ifacenames.append(i)
        if err_iface:
            raise Exception('cannot find interfaces:%s' %err_iface)
        return new_ifacenames 

    def _iface_whitelisted(self, auto, allow_classes, excludepats, ifacename):
        """ Checks if interface is whitelisted depending on set of parameters.

        interfaces are checked against the allow_classes and auto lists.

        """
        if excludepats:
            for e in excludepats:
                if re.search(e, ifacename):
                    return False
        ifaceobjs = self.get_ifaceobjs(ifacename)
        if not ifaceobjs:
            self.logger.debug('iface %s' %ifacename + ' not found')
            return False
        # We check classes first
        if allow_classes:
            for i in ifaceobjs:
                if i.classes:
                    common = Set([allow_classes]).intersection(
                                Set(i.classes))
                    if common:
                        return True
            return False
        if auto:
            for i in ifaceobjs:
                if i.auto:
                    return True
            return False
        return True

    def _compat_conv_op_to_mode(self, op):
        """ Returns old op name to work with existing scripts """
        if op == 'pre-up':
            return 'start'
        elif op == 'pre-down':
            return 'stop'
        else:
            return op

    def generate_running_env(self, ifaceobj, op):
        """ Generates a dictionary with env variables required for
        an interface. Used to support script execution for interfaces.
        """

        cenv = None
        iface_env = ifaceobj.env
        if iface_env:
            cenv = os.environ
            if cenv:
                cenv.update(iface_env)
            else:
                cenv = iface_env
            cenv['MODE'] = self._compat_conv_op_to_mode(op)
        return cenv

    def _save_state(self):
        if not self.STATEMANAGER_ENABLE or not self.STATEMANAGER_UPDATE:
            return
        try:
            # Update persistant iface states
            self.statemanager.save_state()
        except Exception, e:
            if self.logger.isEnabledFor(logging.DEBUG):
                t = sys.exc_info()[2]
                traceback.print_tb(t)
                self.logger.warning('error saving state (%s)' %str(e))

    def set_type(self, type):
        if type == 'iface':
            self.type = ifaceType.IFACE
        elif type == 'vlan':
            self.type = ifaceType.BRIDGE_VLAN
        else:
            self.type = ifaceType.UNKNOWN

    def _process_delay_admin_state_queue(self, op):
        if not self._delay_admin_state_iface_queue:
           return
        if op == 'up':
           func = self.link_up
        elif op == 'down':
           func = self.link_down
        else:
           return
        for i in self._delay_admin_state_iface_queue:
            try:
                if self.link_exists(i):
                   func(i)
            except Exception, e:
                self.logger.warn(str(e))
                pass

    def up(self, ops, auto=False, allow_classes=None, ifacenames=None,
           excludepats=None, printdependency=None, syntaxcheck=False,
           type=None, skipupperifaces=False):
        """This brings the interface(s) up
        
        Args:
            ops (list): list of ops to perform on the interface(s).
            Eg: ['pre-up', 'up', 'post-up'

        Kwargs:
            auto (bool): act on interfaces marked auto
            allow_classes (list): act on interfaces belonging to classes in the list
            ifacenames (list): act on interfaces specified in this list
            excludepats (list): list of patterns of interfaces to exclude
            syntaxcheck (bool): only perform syntax check
        """

        self.set_type(type)

        if allow_classes:
            self.IFACE_CLASS = True
        if not self.ADDONS_ENABLE: self.STATEMANAGER_UPDATE = False
        if auto:
            self.ALL = True
            self.WITH_DEPENDS = True
        try:
            self.read_iface_config()
        except Exception:
            raise

        # If only syntax check was requested, return here
        if syntaxcheck:
            return

        if ifacenames:
            ifacenames = self._preprocess_ifacenames(ifacenames)

        # if iface list not given by user, assume all from config file
        if not ifacenames: ifacenames = self.ifaceobjdict.keys()

        # filter interfaces based on auto and allow classes
        filtered_ifacenames = [i for i in ifacenames
                               if self._iface_whitelisted(auto, allow_classes,
                                                excludepats, i)]
        if not filtered_ifacenames:
            raise Exception('no ifaces found matching given allow lists')

        if printdependency:
            self.populate_dependency_info(ops, filtered_ifacenames)
            self.print_dependency(filtered_ifacenames, printdependency)
            return
        else:
            self.populate_dependency_info(ops)

        try:
            self._sched_ifaces(filtered_ifacenames, ops,
                    skipupperifaces=skipupperifaces)
        finally:
            self._process_delay_admin_state_queue('up')
            if not self.DRYRUN and self.ADDONS_ENABLE:
                self._save_state()

    def down(self, ops, auto=False, allow_classes=None, ifacenames=None,
             excludepats=None, printdependency=None, usecurrentconfig=False,
             type=None):
        """ down an interface """

        self.set_type(type)

        if allow_classes:
            self.IFACE_CLASS = True
        if not self.ADDONS_ENABLE: self.STATEMANAGER_UPDATE = False
        if auto:
            self.ALL = True
            self.WITH_DEPENDS = True
        # For down we need to look at old state, unless usecurrentconfig
        # is set
        if (not usecurrentconfig and self.STATEMANAGER_ENABLE and
                    self.statemanager.ifaceobjdict):
            # Since we are using state manager objects,
            # skip the updating of state manager objects
            self.logger.debug('Looking at old state ..')
            self.read_old_iface_config()
        else:
            # If no old state available 
            try:
                self.read_iface_config()
            except Exception, e:
                raise Exception('error reading iface config (%s)' %str(e))
        if ifacenames:
            # If iface list is given by the caller, always check if iface
            # is present
            try:
               ifacenames = self._preprocess_ifacenames(ifacenames)
            except Exception, e:
               raise Exception('%s' %str(e) +
                       ' (interface was probably never up ?)')

        # if iface list not given by user, assume all from config file
        if not ifacenames: ifacenames = self.ifaceobjdict.keys()

        # filter interfaces based on auto and allow classes
        filtered_ifacenames = [i for i in ifacenames
                               if self._iface_whitelisted(auto, allow_classes,
                                                excludepats, i)]
        if not filtered_ifacenames:
            raise Exception('no ifaces found matching given allow lists ' +
                    '(or interfaces were probably never up ?)')

        if printdependency:
            self.populate_dependency_info(ops, filtered_ifacenames)
            self.print_dependency(filtered_ifacenames, printdependency)
            return
        else:
            self.populate_dependency_info(ops)

        try:
            self._sched_ifaces(filtered_ifacenames, ops)
        finally:
            self._process_delay_admin_state_queue('down')
            if not self.DRYRUN and self.ADDONS_ENABLE:
                self._save_state()

    def query(self, ops, auto=False, allow_classes=None, ifacenames=None,
              excludepats=None, printdependency=None,
              format='native', type=None):
        """ query an interface """

        self.set_type(type)

        if allow_classes:
            self.IFACE_CLASS = True
        if self.STATEMANAGER_ENABLE and ops[0] == 'query-savedstate':
            return self.statemanager.dump_pretty(ifacenames)
        self.STATEMANAGER_UPDATE = False
        if auto:
            self.logger.debug('setting flag ALL')
            self.ALL = True
            self.WITH_DEPENDS = True

        if ops[0] == 'query-syntax':
            self._modules_help()
            return
        elif ops[0] == 'query-running':
            # create fake devices to all dependents that dont have config
            map(lambda i: self.create_n_save_ifaceobj(i, self.NOCONFIG),
                    ifacenames)
        else:
            try:
                self.read_iface_config()
            except Exception:
                raise

        if ifacenames and ops[0] != 'query-running':
           # If iface list is given, always check if iface is present
           ifacenames = self._preprocess_ifacenames(ifacenames)

        # if iface list not given by user, assume all from config file
        if not ifacenames: ifacenames = self.ifaceobjdict.keys()

        # filter interfaces based on auto and allow classes
        if ops[0] == 'query-running':
            filtered_ifacenames = ifacenames
        else:
            filtered_ifacenames = [i for i in ifacenames
                if self._iface_whitelisted(auto, allow_classes,
                        excludepats, i)]
        if not filtered_ifacenames:
                raise Exception('no ifaces found matching ' +
                        'given allow lists')

        self.populate_dependency_info(ops)
        if ops[0] == 'query-dependency' and printdependency:
            self.print_dependency(filtered_ifacenames, printdependency)
            return

        if ops[0] == 'query':
            return self.print_ifaceobjs_pretty(filtered_ifacenames, format)
        elif ops[0] == 'query-raw':
            return self.print_ifaceobjs_raw(filtered_ifacenames)

        self._sched_ifaces(filtered_ifacenames, ops)

        if ops[0] == 'query-checkcurr':
            ret = self.print_ifaceobjscurr_pretty(filtered_ifacenames, format)
            if ret != 0:
                # if any of the object has an error, signal that silently
                raise Exception('')
        elif ops[0] == 'query-running':
            self.print_ifaceobjsrunning_pretty(filtered_ifacenames, format)
            return

    def _reload_currentlyup(self, upops, downops, auto=True, allow=None,
            ifacenames=None, excludepats=None, usecurrentconfig=False,
            **extra_args):
        """ reload currently up interfaces """
        allow_classes = []
        new_ifaceobjdict = {}

        # Override auto to true
        auto = True
        if auto:
            self.ALL = True
            self.WITH_DEPENDS = True

        try:
            self.read_iface_config()
        except:
            raise
        if not self.ifaceobjdict:
            self.logger.warn("nothing to reload ..exiting.")
            return
        already_up_ifacenames = []
        # generate dependency graph of interfaces
        self.populate_dependency_info(upops)
        if (not usecurrentconfig and self.STATEMANAGER_ENABLE
                and self.statemanager.ifaceobjdict):
            already_up_ifacenames = self.statemanager.ifaceobjdict.keys()

        if not ifacenames: ifacenames = self.ifaceobjdict.keys()
        filtered_ifacenames = [i for i in ifacenames
                               if self._iface_whitelisted(auto, allow_classes,
                               excludepats, i)]
        
        # Get already up interfaces that still exist in the interfaces file
        already_up_ifacenames_not_present = Set(
                        already_up_ifacenames).difference(ifacenames)
        already_up_ifacenames_still_present = Set(
                        already_up_ifacenames).difference(
                        already_up_ifacenames_not_present)
        interfaces_to_up = Set(already_up_ifacenames_still_present).union(
                                            filtered_ifacenames)

        if (already_up_ifacenames_not_present and
                self.config.get('ifreload_currentlyup_down_notpresent') == '1'):
           self.logger.info('reload: schedule down on interfaces: %s'
                            %str(already_up_ifacenames_not_present))

           # Save a copy of new iface objects and dependency_graph
           new_ifaceobjdict = dict(self.ifaceobjdict)
           new_dependency_graph = dict(self.dependency_graph)

           # old interface config is read into self.ifaceobjdict
           self.read_old_iface_config()

           # reinitialize dependency graph 
           self.dependency_graph = OrderedDict({})
           self.populate_dependency_info(downops,
                                         already_up_ifacenames_not_present)
           self._sched_ifaces(already_up_ifacenames_not_present, downops)
        else:
           self.logger.debug('no interfaces to down ..')

        # Now, run 'up' with new config dict
        # reset statemanager update flag to default
        if new_ifaceobjdict:
            self.ifaceobjdict = new_ifaceobjdict
            self.dependency_graph = new_dependency_graph

        if not self.ifaceobjdict:
           return
        self.logger.info('reload: scheduling up on interfaces: %s'
                         %str(interfaces_to_up))
        self._sched_ifaces(interfaces_to_up, upops)
        if self.DRYRUN:
            return
        self._save_state()

    def _reload_default(self, upops, downops, auto=False, allow=None,
            ifacenames=None, excludepats=None, usecurrentconfig=False,
            **extra_args):
        """ reload interface config """
        allow_classes = []
        new_ifaceobjdict = {}

        if auto:
            self.ALL = True
            self.WITH_DEPENDS = True
        try:
            self.read_iface_config()
        except:
            raise

        if not self.ifaceobjdict:
            self.logger.warn("nothing to reload ..exiting.")
            return
        # generate dependency graph of interfaces
        self.populate_dependency_info(upops)
        if (not usecurrentconfig and self.STATEMANAGER_ENABLE
                and self.statemanager.ifaceobjdict):
            # Save a copy of new iface objects and dependency_graph
            new_ifaceobjdict = dict(self.ifaceobjdict)
            new_dependency_graph = dict(self.dependency_graph)

            # if old state is present, read old state and mark op for 'down'
            # followed by 'up' aka: reload
            # old interface config is read into self.ifaceobjdict
            self.read_old_iface_config()
            op = 'reload'
        else:
            # oldconfig not available, continue with 'up' with new config
            op = 'up'

        if not ifacenames: ifacenames = self.ifaceobjdict.keys()
        if op == 'reload' and ifacenames:
            filtered_ifacenames = [i for i in ifacenames
                               if self._iface_whitelisted(auto, allow_classes,
                               excludepats, i)]
            # Generate the interface down list
            # Interfaces that go into the down list:
            #   - interfaces that were present in last config and are not
            #     present in the new config
            #   - interfaces that were changed between the last and current
            #     config
            #
            ifacedownlist = []
            for ifname in filtered_ifacenames:
                lastifaceobjlist = self.ifaceobjdict.get(ifname)
                objidx = 0
                # If interface is not present in the new file
                # append it to the down list
                newifaceobjlist = new_ifaceobjdict.get(ifname)
                if not newifaceobjlist:
                    ifacedownlist.append(ifname)
                    continue
                # If interface has changed between the current file
                # and the last installed append it to the down list
                if len(newifaceobjlist) != len(lastifaceobjlist):
                    ifacedownlist.append(ifname)
                    continue
                # compare object list
                for objidx in range(0, len(lastifaceobjlist)):
                    oldobj = lastifaceobjlist[objidx]
                    newobj = newifaceobjlist[objidx]
                    if not newobj.compare(oldobj):
                        ifacedownlist.append(ifname)
                        continue

            if ifacedownlist:
                self.logger.info('reload: scheduling down on interfaces: %s'
                                  %str(ifacedownlist))
                # reinitialize dependency graph 
                self.dependency_graph = OrderedDict({})
                # Generate dependency info for old config
                self.populate_dependency_info(downops, ifacedownlist)
                try:
                    self._sched_ifaces(ifacedownlist, downops)
                except Exception, e:
                    self.logger.error(str(e))
                    pass
                finally:
                    self._process_delay_admin_state_queue('down')
            else:
                self.logger.debug('no interfaces to down ..')

        # Now, run 'up' with new config dict
        # reset statemanager update flag to default
        if not new_ifaceobjdict:
            return
        self.ifaceobjdict = new_ifaceobjdict
        self.dependency_graph = new_dependency_graph
        ifacenames = self.ifaceobjdict.keys()
        filtered_ifacenames = [i for i in ifacenames
                               if self._iface_whitelisted(auto, allow_classes,
                               excludepats, i)]

        self.logger.info('reload: scheduling up on interfaces: %s'
                         %str(filtered_ifacenames))
        try:
            self._sched_ifaces(filtered_ifacenames, upops)
        except Exception, e:
            self.logger.error(str(e))
            pass
        finally:
            self._process_delay_admin_state_queue('up')
        if self.DRYRUN:
            return
        self._save_state()

    def reload(self, *args, **kargs):
        """ reload interface config """
        self.logger.debug('reloading interface config ..')
        if kargs.get('currentlyup', False):
            self._reload_currentlyup(*args, **kargs)
        else:
            self._reload_default(*args, **kargs)

    def _pretty_print_ordered_dict(self, prefix, argdict):
        outbuf = prefix + ' {\n'
        for k, vlist in argdict.items():
            outbuf += '\t%s : %s\n' %(k, str(vlist))
        self.logger.debug(outbuf + '}')

    def print_dependency(self, ifacenames, format):
        """ prints iface dependency information """

        if not ifacenames:
            ifacenames = self.ifaceobjdict.keys()
        if format == 'list':
            for k,v in self.dependency_graph.items():
                print '%s : %s' %(k, str(v))
        elif format == 'dot':
            indegrees = {}
            map(lambda i: indegrees.update({i :
                self.get_iface_refcnt(i)}),
                self.dependency_graph.keys())
            graph.generate_dots(self.dependency_graph, indegrees)

    def print_ifaceobjs_raw(self, ifacenames):
        """ prints raw lines for ifaces from config file """

        for i in ifacenames:
            for ifaceobj in self.get_ifaceobjs(i):
                if (self.is_ifaceobj_builtin(ifaceobj) or 
                    not ifaceobj.is_config_present()):
                    continue
                ifaceobj.dump_raw(self.logger)
                print '\n'
                if self.WITH_DEPENDS and not self.ALL:
                    dlist = ifaceobj.lowerifaces
                    if not dlist: continue
                    self.print_ifaceobjs_raw(dlist)

    def _get_ifaceobjs_pretty(self, ifacenames, ifaceobjs, running=False):
        """ returns iface obj list """

        for i in ifacenames:
            for ifaceobj in self.get_ifaceobjs(i):
                if ((not running and self.is_ifaceobj_noconfig(ifaceobj)) or
                    (running and not ifaceobj.is_config_present())):
                    continue
                ifaceobjs.append(ifaceobj)
                if self.WITH_DEPENDS and not self.ALL:
                    dlist = ifaceobj.lowerifaces
                    if not dlist: continue
                    self._get_ifaceobjs_pretty(dlist, ifaceobjs, running)

    def print_ifaceobjs_pretty(self, ifacenames, format='native'):
        """ pretty prints iface in format given by keyword arg format """

        ifaceobjs = []
        self._get_ifaceobjs_pretty(ifacenames, ifaceobjs)
        if not ifaceobjs: return
        if format == 'json':
            print json.dumps(ifaceobjs, cls=ifaceJsonEncoder,
                             indent=4, separators=(',', ': '))
        else:
            expand = int(self.config.get('ifquery_ifacename_expand_range', '0'))
            for i in ifaceobjs:
                if not expand and (i.flags & iface.IFACERANGE_ENTRY):
                    # print only the first one
                    if i.flags & iface.IFACERANGE_START:
                       i.dump_pretty(use_realname=True)
                else:
                    i.dump_pretty()

    def _get_ifaceobjscurr_pretty(self, ifacenames, ifaceobjs):
        ret = 0
        for i in ifacenames:
            ifaceobjscurr = self.get_ifaceobjcurr(i)
            if not ifaceobjscurr: continue
            for ifaceobj in ifaceobjscurr:
                if (ifaceobj.status == ifaceStatus.NOTFOUND or
                    ifaceobj.status == ifaceStatus.ERROR):
                    ret = 1
                if self.is_ifaceobj_noconfig(ifaceobj):
                    continue
                ifaceobjs.append(ifaceobj)
                if self.WITH_DEPENDS and not self.ALL:
                    dlist = ifaceobj.lowerifaces
                    if not dlist: continue
                    dret = self._get_ifaceobjscurr_pretty(dlist, ifaceobjs)
                    if dret: ret = 1
        return ret

    def print_ifaceobjscurr_pretty(self, ifacenames, format='native'):
        """ pretty prints current running state of interfaces with status.

        returns 1 if any of the interface has an error,
        else returns 0
        """

        ifaceobjs = []
        ret = self._get_ifaceobjscurr_pretty(ifacenames, ifaceobjs)
        if not ifaceobjs: return
        if format == 'json':
            print json.dumps(ifaceobjs, cls=ifaceJsonEncoder, indent=2,
                       separators=(',', ': '))
        else:
            map(lambda i: i.dump_pretty(with_status=True,
                   successstr=self.config.get('ifquery_check_success_str',
                                              _success_sym),
                   errorstr=self.config.get('ifquery_check_error_str', _error_sym),
                   unknownstr=self.config.get('ifquery_check_unknown_str', '')),
                   ifaceobjs)
        return ret

    def print_ifaceobjsrunning_pretty(self, ifacenames, format='native'):
        """ pretty prints iface running state """

        ifaceobjs = []
        self._get_ifaceobjs_pretty(ifacenames, ifaceobjs, running=True)
        if not ifaceobjs: return
        if format == 'json':
            print json.dumps(ifaceobjs, cls=ifaceJsonEncoder, indent=2,
                       separators=(',', ': '))
        else:
            map(lambda i: i.dump_pretty(), ifaceobjs)

    def _dump(self):
        print 'ifupdown main object dump'
        print self.pp.pprint(self.modules)
        print self.pp.pprint(self.ifaceobjdict)

    def _dump_ifaceobjs(self, ifacenames):
        for i in ifacenames:
            ifaceobjs = self.get_ifaceobjs(i)
            for i in ifaceobjs:
                i.dump(self.logger)
                print '\n'<|MERGE_RESOLUTION|>--- conflicted
+++ resolved
@@ -108,15 +108,12 @@
 
     # Handlers for ops that ifupdown2 owns
     def run_up(self, ifaceobj):
-<<<<<<< HEAD
-=======
         if (ifaceobj.addr_method and
             ifaceobj.addr_method == 'manual'):
             return
         if self._delay_admin_state:
             self._delay_admin_state_iface_queue.append(ifaceobj.name)
             return
->>>>>>> 8c2c9f26
         # If this object is a link slave, ie its link is controlled
         # by its link master interface, then dont set the link state.
         # But do allow user to change state of the link if the interface
@@ -124,14 +121,8 @@
         if ((ifaceobj.link_type == ifaceLinkType.LINK_SLAVE) and
              not os.path.exists('/sys/class/net/%s/master' %ifaceobj.name)):
             return
-<<<<<<< HEAD
-        if self.link_exists(ifaceobj.name):
-            self.link_up(ifaceobj.name)
-
-    def run_down(self, ifaceobj):
-=======
         if not self.link_exists(ifaceobj.name):
-           return
+	   return
         self.link_up(ifaceobj.name)
 
     def run_down(self, ifaceobj):
@@ -141,25 +132,16 @@
         if self._delay_admin_state:
             self._delay_admin_state_iface_queue.append(ifaceobj.name)
             return
->>>>>>> 8c2c9f26
         # If this object is a link slave, ie its link is controlled
         # by its link master interface, then dont set the link state.
         # But do allow user to change state of the link if the interface
         # is already with its link master (hence the master check).
-<<<<<<< HEAD
         if ((ifaceobj.link_type == ifaceLinkType.LINK_SLAVE) and 
             not os.path.exists('/sys/class/net/%s/master' %ifaceobj.name)):
             return
-        if self.link_exists(ifaceobj.name):
-            self.link_down(ifaceobj.name)
-=======
-        if ((ifaceobj.link_type == ifaceLinkType.LINK_SLAVE) and
-             not os.path.exists('/sys/class/net/%s/master' %ifaceobj.name)):
-            return
         if not self.link_exists(ifaceobj.name):
-           return
+	   return
         self.link_down(ifaceobj.name)
->>>>>>> 8c2c9f26
 
     # ifupdown object interface operation handlers
     ops_handlers = OrderedDict([('up', run_up),
@@ -388,13 +370,8 @@
             if not dilist:
                 ni = None
                 if self.is_iface_builtin_byname(d):
-<<<<<<< HEAD
-                    ni = self.create_n_save_ifaceobj(d, self.BUILTIN | self.NOCONFIG,
-                            True)
-=======
                     ni = self.create_n_save_ifaceobj(d,
                             self.BUILTIN | self.NOCONFIG, True)
->>>>>>> 8c2c9f26
                 elif not self._DELETE_DEPENDENT_IFACES_WITH_NOCONFIG:
                     ni = self.create_n_save_ifaceobj(d, self.NOCONFIG,
                             True)
@@ -410,10 +387,6 @@
                     di.add_to_upperifaces(upperifaceobj.name)
                     if upperifaceobj.link_type == ifaceLinkType.LINK_MASTER:
                         di.link_type = ifaceLinkType.LINK_SLAVE
-<<<<<<< HEAD
-
-=======
->>>>>>> 8c2c9f26
         for d in del_list:
             dlist.remove(d)
 
