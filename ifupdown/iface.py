--- conflicted
+++ resolved
@@ -23,16 +23,10 @@
     BRIDGE_VLAN = 0x2
 
 class ifaceLinkType():
-<<<<<<< HEAD
-    UNKNOWN = 0x0
-    LINK_SLAVE = 0x1
-    LINK_MASTER = 0x2
-=======
     LINK_UNKNOWN = 0x0
     LINK_SLAVE = 0x1
     LINK_MASTER = 0x2
     LINK_NA = 0x3
->>>>>>> 8c2c9f26
 
 class ifaceStatus():
     """Enumerates iface status """
@@ -228,11 +222,7 @@
         """interface type"""
         self.priv_data = None
         self.realname = None
-<<<<<<< HEAD
-        self.link_type = ifaceLinkType.UNKNOWN
-=======
         self.link_type = ifaceLinkType.LINK_UNKNOWN
->>>>>>> 8c2c9f26
 
     def _set_attrs_from_dict(self, attrdict):
         self.auto = attrdict.get('auto', False)
@@ -433,11 +423,7 @@
         self.priv_flags = 0
         self.raw_config = []
         self.flags |= self._PICKLED
-<<<<<<< HEAD
-        self.link_type = ifaceLinkType.UNKNOWN
-=======
         self.link_type = ifaceLinkType.LINK_UNKNOWN
->>>>>>> 8c2c9f26
 
     def dump_raw(self, logger):
         indent = '  '
