--- conflicted
+++ resolved
@@ -1,12 +1,9 @@
-<<<<<<< HEAD
-=======
 ifupdown2 (1.1-cl3u6) UNRELEASED; urgency=medium
 
   * TBD
 
  -- dev-support <dev-support@cumulusnetworks.com>  Mon, 19 Sep 2016 16:37:36 -0700
 
->>>>>>> 42e85fc8
 ifupdown2 (1.1-cl3u5) RELEASED; urgency=medium
 
   * Closes: CM-12798. fix handling of EXISTS errors on address add
