--- conflicted
+++ resolved
@@ -1,5 +1,3 @@
-<<<<<<< HEAD
-=======
 ifupdown2 (1.1-cl3u18) RELEASED; urgency=medium
 
   * Closes: CM-20069: Link down does not work on SVI configured in a VRF
@@ -18,7 +16,6 @@
 
  -- dev-support <dev-support@cumulusnetworks.com>  Thu, 08 Feb 2018 10:42:42 +0100
 
->>>>>>> 57069d02
 ifupdown2 (1.1-cl3u17) RELEASED; urgency=medium
 
   * Closes: CM-19671: ip[6]-forward attributes not set at boot
