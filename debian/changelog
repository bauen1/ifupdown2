<<<<<<< HEAD
=======
ifupdown2 (1.1-cl3u12) RELEASED; urgency=medium

  * New. Enabled: mpls-enable attribute
  * New. Enabled: bond and bridge module moved to netlink configuration
  * New. Enabled: handle a mix of auto and specified vrf table ids
  * Closes: CM-14152. igmp attribute reset to defaults when removed from config

 -- dev-support <dev-support@cumulusnetworks.com>  Fri, 19 May 2017 12:45:21 -0700

>>>>>>> 4d351ceb
ifupdown2 (1.1-cl3u11) RELEASED; urgency=medium

  * Closes: CM-16341. Fix link-down attribute not applied on slave ports
  * Closes: CM-16225. Fix bug that prevented config of mtu below 1280

 -- dev-support <dev-support@cumulusnetworks.com>  Thu, 18 May 2017 12:45:21 -0700

ifupdown2 (1.1-cl3u10) RELEASED; urgency=medium

  * New. Enabled: drop the dependency to pkg_resources, hardcode version number (closes: #855401)
  * New. Enabled: adjust allow-hotplug behavior to ifupdown (closes: #855598)
  * New. Enabled: bond-lacp-rate support slow/fast argument
  * New. Enabled: ifquery --syntax-help: add support for json output
  * New. Enabled: vlan: add new attribute 'vlan-protocol'
  * New. Enabled: address: add new attribute 'ip6-forward'
  * New. Enabled: bridge: add new attribute 'bridge-mcstats'
  * New. Enabled: bridge: add new attribute 'bridge-vlan-stats'
  * New. Enabled: bridge: add new attribute 'bridge-vlan-protocol'
  * New. Enabled: bridge: add new attribute 'bridge-arp-nd-suppress'
  * Closes: CM-8424. bond: add attribute bond-(up|down)delay
  * Closes: CM-12320. bridge-vids: --syntax-check accepts legacy syntax

 -- dev-support <dev-support@cumulusnetworks.com>  Mon, 17 Apr 2017 06:18:04 +0200

ifupdown2 (1.1-cl3u9) RELEASED; urgency=medium

  * New. Enabled: support for bridge-learning attribute

 -- Cumulus Networks <dev-support@cumulusnetworks.com>  Mon, 06 Feb 2017 13:22:51 -0800

ifupdown2 (1.1-cl3u8) RELEASED; urgency=medium

  * New. Enabled: update link-speed values: add 25G and 50G
  * New. Enabled: new 'link-down' [yes|no] attribute to keep link down

 -- dev-support <dev-support@cumulusnetworks.com>  Tue, 17 Jan 2017 08:39:29 +0100

ifupdown2 (1.1-cl3u7) RELEASED; urgency=medium

  * New. Enabled: fix for inet and inet6 dhcp on the same interface
  * New. Enabled: syntax check to warn on common configuration mistakes
  * New. Enabled: addons: bridge: disable ip fwding on a bridge with no ip
    and no upperifaces
  * Closes: CM-13221: fixes for MTU handling
  * Closes: CM-13248: dhcpv6 fails if interface doesn't have link-local addr

 -- dev-support <dev-support@cumulusnetworks.com>  Wed, 07 Dec 2016 05:48:45 +0100

ifupdown2 (1.1-cl3u6) RELEASED; urgency=medium

  * Closes: github #14. add environment variables passed to user scripts
  * New. Enabled: addons may provide a list of ifupdown scripts to ignore

 -- dev-support <dev-support@cumulusnetworks.com>  Mon, 19 Sep 2016 16:37:36 -0700

ifupdown2 (1.1-cl3u5) RELEASED; urgency=medium

  * Closes: CM-12798. fix handling of EXISTS errors on address add
  * Closes: CM-11214. fix handling of mtu on addressvirtual macvlan devices
  * Closes: CM-12884. fix mako namespace handling

 -- dev-support <dev-support@cumulusnetworks.com>  Fri, 16 Sep 2016 12:48:04 -0700

ifupdown2 (1.1-cl3u4) RELEASED; urgency=medium

  * Performance improvements
  * New. Enabled: sbin: start-networking: support hotplug class from init script
  * New. Enabled: support for classical numerical bond modes
  * New. Enabled: extend ifquery support for mstpctl addons
  * New. Enabled: each addon may perform semantic and syntax checks by
    implementing a custom method
  * Closes: CM-11745. Support for address-virtual lines under a vrf slave
  * Closes: CM-11718. Defaults for link attributes were not applied
  * Closes: CM-11511. Disable IPv6 duplicate address detection on VRR interfaces
  * Closes: CM-11485. Fix ifquery to extract vlan-id from iface if not preset
  * Closes: CM-8623. Fix for ifquery -c bridge pvid error on a valid config

 -- dev-support <dev-support@cumulusnetworks.com>  Fri, 29 Jul 2016 08:55:50 -0700

ifupdown2 (1.1-cl3u3) RELEASED; urgency=medium

  * Closes: CM-11214. Interface configuration parsing error when keyword vlan
    is the interface name.

 -- dev-support <dev-support@cumulusnetworks.com>  Sun, 05 Jun 2016 08:55:50 -0700

ifupdown2 (1.1-cl3u2) RELEASED; urgency=medium

  * Closes: CM-10478. checks for invalid address-virtual attributes
  * New. Deprecated: `mstpctl-stp` attribute
  * New. Deprecated: lacp parameters: bond-ad-sys-priority, bond-ad-sys-mac-addr
  * New. Enabled: addon module for configuring vrf
  * New. Enabled: bridge: display warning when (in vlan unware bridge)
    an untagged bridge is not configured
  * New. Enabled: adjusting MTU for vlan devices depending on lower device mtu
  * New. Enabled: introduce checks for reserved vrf table names
  * New. Enabled: ifquery: new option '--with-defaults' to include default
    attributes
  * New. Enabled: bridge: disabling ipv6 on bridge if any VXLAN port
  * New. Enabled: vrf awareness in dhcp addon module

 -- dev-support <dev-support@cumulusnetworks.com>  Tue, 3 May 2016 14:42:42 -0700

ifupdown2 (1.1-cl3u1) unstable; urgency=low

  * Initial release.

 -- dev-support <dev-support@cumulusnetworks.com>  Thu, 20 Aug 2015 06:14:24 -0700<|MERGE_RESOLUTION|>--- conflicted
+++ resolved
@@ -1,5 +1,3 @@
-<<<<<<< HEAD
-=======
 ifupdown2 (1.1-cl3u12) RELEASED; urgency=medium
 
   * New. Enabled: mpls-enable attribute
@@ -9,7 +7,6 @@
 
  -- dev-support <dev-support@cumulusnetworks.com>  Fri, 19 May 2017 12:45:21 -0700
 
->>>>>>> 4d351ceb
 ifupdown2 (1.1-cl3u11) RELEASED; urgency=medium
 
   * Closes: CM-16341. Fix link-down attribute not applied on slave ports
