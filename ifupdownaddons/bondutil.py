#!/usr/bin/python
#
# Copyright 2014 Cumulus Networks, Inc. All rights reserved.
# Author: Roopa Prabhu, roopa@cumulusnetworks.com
#

import os
import re
import ifupdown.ifupdownflags as ifupdownflags
from ifupdown.utils import utils
from ifupdown.iface import *
from utilsbase import *
from iproute2 import *
from cache import *

class bondutil(utilsBase):
    """ This class contains methods to interact with linux kernel bond
    related interfaces """

    _cache_fill_done = False

    def __init__(self, *args, **kargs):
        utilsBase.__init__(self, *args, **kargs)
        if ifupdownflags.flags.CACHE and not self._cache_fill_done:
            self._bond_linkinfo_fill_all()
            self._cache_fill_done = True

    def _bond_linkinfo_fill_attrs(self, bondname):
        try:
            linkCache.links[bondname]['linkinfo'] = {}
        except:
            linkCache.links[bondname] = {'linkinfo': {}}

        try:
            linkCache.set_attr([bondname, 'linkinfo', 'min_links'],
                               self.read_file_oneline(
                                   '/sys/class/net/%s/bonding/min_links'
                                   % bondname))
        except Exception as e:
            self.logger.debug(str(e))
        try:
            linkCache.set_attr([bondname, 'linkinfo', 'slaves'],
                self.read_file_oneline('/sys/class/net/%s/bonding/slaves'
                %bondname).split())
        except Exception as e:
            self.logger.debug(str(e))
        try:
            linkCache.set_attr([bondname, 'linkinfo', 'mode'],
                self.read_file_oneline('/sys/class/net/%s/bonding/mode'
                %bondname).split()[0])
        except Exception as e:
            self.logger.debug(str(e))
        try:
            linkCache.set_attr([bondname, 'linkinfo', 'xmit_hash_policy'],
                self.read_file_oneline(
                    '/sys/class/net/%s/bonding/xmit_hash_policy'
                    %bondname).split()[0])
        except Exception as e:
            self.logger.debug(str(e))
        try:
            linkCache.set_attr([bondname, 'linkinfo', 'lacp_rate'],
                self.read_file_oneline('/sys/class/net/%s/bonding/lacp_rate'
                                       %bondname).split()[1])
        except Exception as e:
            self.logger.debug(str(e))
        try:
            linkCache.set_attr([bondname, 'linkinfo', 'ad_actor_sys_prio'],
                self.read_file_oneline('/sys/class/net/%s/bonding/ad_actor_sys_prio'
                                       %bondname))
        except Exception as e:
            self.logger.debug(str(e))
        try:
            linkCache.set_attr([bondname, 'linkinfo', 'ad_actor_system'],
                self.read_file_oneline('/sys/class/net/%s/bonding/ad_actor_system'
                                       %bondname))
        except Exception as e:
            self.logger.debug(str(e))
        try:
            linkCache.set_attr([bondname, 'linkinfo', 'lacp_bypass'],
                self.read_file_oneline('/sys/class/net/%s/bonding/lacp_bypass'
                                       %bondname).split()[1])
        except Exception as e:
            self.logger.debug(str(e))
        try:
<<<<<<< HEAD
=======
            linkCache.set_attr([bondname, 'linkinfo', 'updelay'],
                self.read_file_oneline('/sys/class/net/%s/bonding/updelay'
                                       %bondname))
        except Exception as e:
            self.logger.debug(str(e))
        try:
            linkCache.set_attr([bondname, 'linkinfo', 'downdelay'],
                self.read_file_oneline('/sys/class/net/%s/bonding/downdelay'
                                       %bondname))
        except Exception as e:
            self.logger.debug(str(e))
        try:
>>>>>>> 23cba755
            map(lambda x: linkCache.set_attr([bondname, 'linkinfo', x],
                   self.read_file_oneline('/sys/class/net/%s/bonding/%s'
                        %(bondname, x))),
                       ['use_carrier', 'miimon', 'min_links', 'num_unsol_na',
                        'num_grat_arp'])
        except Exception as e:
            self.logger.debug(str(e))

    def _bond_linkinfo_fill_all(self):
        bondstr = self.read_file_oneline('/sys/class/net/bonding_masters')
        if not bondstr:
            return
        [self._bond_linkinfo_fill_attrs(b) for b in bondstr.split()]

    def _bond_linkinfo_fill(self, bondname, refresh=False):
        if not refresh:
            try:
                linkCache.get_attr([bondname, 'linkinfo', 'slaves'])
                return
            except:
                pass
        bondstr = self.read_file_oneline('/sys/class/net/bonding_masters')
        if (not bondstr or bondname not in bondstr.split()):
            raise Exception('bond %s not found' %bondname)
        self._bond_linkinfo_fill_attrs(bondname)

    def _cache_get(self, attrlist, refresh=False):
        try:
            if ifupdownflags.flags.DRYRUN:
                return None
            if ifupdownflags.flags.CACHE:
                if not bondutil._cache_fill_done: 
                    self._bond_linkinfo_fill_all()
                    bondutil._cache_fill_done = True
                    return linkCache.get_attr(attrlist)
                if not refresh:
                    return linkCache.get_attr(attrlist)
            self._bond_linkinfo_fill(attrlist[0], refresh)
            return linkCache.get_attr(attrlist)
        except Exception, e:
            self.logger.debug('_cache_get(%s) : [%s]'
                    %(str(attrlist), str(e)))
            pass
        return None

    def _cache_check(self, attrlist, value, refresh=False):
        try:
            attrvalue = self._cache_get(attrlist, refresh)
            if attrvalue and attrvalue == value:
                return True
        except Exception, e:
            self.logger.debug('_cache_check(%s) : [%s]'
                    %(str(attrlist), str(e)))
            pass
        return False

    def _cache_update(self, attrlist, value):
        if ifupdownflags.flags.DRYRUN: return
        try:
            if attrlist[-1] == 'slaves':
                linkCache.add_to_attrlist(attrlist, value)
                return
            linkCache.add_attr(attrlist, value)
        except:
            pass

    def _cache_delete(self, attrlist, value=None):
        if ifupdownflags.flags.DRYRUN: return
        try:
            if attrlist[-1] == 'slaves':
                linkCache.remove_from_attrlist(attrlist, value)
                return
            linkCache.del_attr(attrlist)
        except:
            pass

    def _cache_invalidate(self):
        if ifupdownflags.flags.DRYRUN: return
        linkCache.invalidate()

    def set_attrs(self, bondname, attrdict, prehook):
        for attrname, attrval in attrdict.items():
            if (self._cache_check([bondname, 'linkinfo',
                attrname], attrval)):
                continue
            if (attrname == 'mode' or attrname == 'xmit_hash_policy' or
                    attrname == 'lacp_rate' or attrname == 'min_links'):
                if prehook:
                    prehook(bondname)
            try:
                if ((attrname not in ['lacp_rate',
                                      'lacp_bypass']) or
                    self._cache_check([bondname, 'linkinfo', 'mode'], '802.3ad',
                                      True)):
                    self.write_file('/sys/class/net/%s/bonding/%s'
                                    %(bondname, attrname), attrval)
            except Exception, e:
                if ifupdownflags.flags.FORCE:
                    self.logger.warn(str(e))
                    pass
                else:
                    raise

    def set_use_carrier(self, bondname, use_carrier):
        if not use_carrier or (use_carrier != '0' and use_carrier != '1'):
            return
        if (self._cache_check([bondname, 'linkinfo', 'use_carrier'],
                use_carrier)):
                return
        self.write_file('/sys/class/net/%s' %bondname +
                         '/bonding/use_carrier', use_carrier)
        self._cache_update([bondname, 'linkinfo',
                            'use_carrier'], use_carrier)

    def get_use_carrier(self, bondname):
        return self._cache_get([bondname, 'linkinfo', 'use_carrier'])

    def set_xmit_hash_policy(self, bondname, hash_policy, prehook=None):
        valid_values = ['layer2', 'layer3+4', 'layer2+3']
        if not hash_policy:
            return
        if hash_policy not in valid_values:
            raise Exception('invalid hash policy value %s' %hash_policy)
        if (self._cache_check([bondname, 'linkinfo', 'xmit_hash_policy'],
                hash_policy)):
            return
        if prehook:
            prehook(bondname)
        self.write_file('/sys/class/net/%s' %bondname +
                         '/bonding/xmit_hash_policy', hash_policy)
        self._cache_update([bondname, 'linkinfo', 'xmit_hash_policy'],
                hash_policy)

    def get_xmit_hash_policy(self, bondname):
        return self._cache_get([bondname, 'linkinfo', 'xmit_hash_policy'])

    def set_miimon(self, bondname, miimon):
        if (self._cache_check([bondname, 'linkinfo', 'miimon'],
                miimon)):
            return
        self.write_file('/sys/class/net/%s' %bondname +
                '/bonding/miimon', miimon)
        self._cache_update([bondname, 'linkinfo', 'miimon'], miimon)

    def get_miimon(self, bondname):
        return self._cache_get([bondname, 'linkinfo', 'miimon'])

    def set_mode(self, bondname, mode, prehook=None):
        valid_modes = ['balance-rr', 'active-backup', 'balance-xor',
                       'broadcast', '802.3ad', 'balance-tlb', 'balance-alb']
        if not mode:
            return
        if mode not in valid_modes:
            raise Exception('invalid mode %s' %mode)
        if (self._cache_check([bondname, 'linkinfo', 'mode'],
                mode)):
            return
        if prehook:
            prehook(bondname)
        self.write_file('/sys/class/net/%s' %bondname + '/bonding/mode', mode)
        self._cache_update([bondname, 'linkinfo', 'mode'], mode)

    def get_mode(self, bondname):
        return self._cache_get([bondname, 'linkinfo', 'mode'])

    def set_lacp_rate(self, bondname, lacp_rate, prehook=None, posthook=None):
        if not lacp_rate or (lacp_rate != '0' and lacp_rate != '1'):
            return
        if (self._cache_check([bondname, 'linkinfo', 'lacp_rate'],
                lacp_rate)):
            return
        if prehook:
            prehook(bondname)
        try:
            self.write_file('/sys/class/net/%s' %bondname +
                            '/bonding/lacp_rate', lacp_rate)
        except:
            raise
        finally:
            if posthook:
                prehook(bondname)
            self._cache_update([bondname, 'linkinfo',
                                'lacp_rate'], lacp_rate)

    def get_lacp_rate(self, bondname):
        return self._cache_get([bondname, 'linkinfo', 'lacp_rate'])

    def set_lacp_bypass_allow(self, bondname, allow, prehook=None, posthook=None):
        if (self._cache_check([bondname, 'linkinfo', 'lacp_bypass'], allow)):
            return
        if prehook:
            prehook(bondname)
        try:
            self.write_file('/sys/class/net/%s' %bondname +
                            '/bonding/lacp_bypass', allow)
        except:
            raise
        finally:
            if posthook:
                posthook(bondname)
            self._cache_update([bondname, 'linkinfo',
                               'lacp_bypass'], allow)

    def get_lacp_bypass_allow(self, bondname):
        return self._cache_get([bondname, 'linkinfo', 'lacp_bypass'])

    def set_min_links(self, bondname, min_links, prehook=None):
        if (self._cache_check([bondname, 'linkinfo', 'min_links'],
                min_links)):
            return
        if prehook:
            prehook(bondname)
        self.write_file('/sys/class/net/%s/bonding/min_links' %bondname,
                         min_links)
        self._cache_update([bondname, 'linkinfo', 'min_links'], min_links)

    def get_min_links(self, bondname):
        return self._cache_get([bondname, 'linkinfo', 'min_links'])

    def get_ad_actor_system(self, bondname):
        return self._cache_get([bondname, 'linkinfo', 'ad_actor_system'])

    def get_ad_actor_sys_prio(self, bondname):
        return self._cache_get([bondname, 'linkinfo', 'ad_actor_sys_prio'])

    def get_num_unsol_na(self, bondname):
        return self._cache_get([bondname, 'linkinfo', 'num_unsol_na'])

    def get_num_grat_arp(self, bondname):
        return self._cache_get([bondname, 'linkinfo', 'num_grat_arp'])

    def get_updelay(self, bondname):
        return self._cache_get([bondname, 'linkinfo', 'updelay'])

    def get_downdelay(self, bondname):
        return self._cache_get([bondname, 'linkinfo', 'downdelay'])

    def enslave_slave(self, bondname, slave, prehook=None, posthook=None):
        slaves = self._cache_get([bondname, 'linkinfo', 'slaves'])
        if slaves and slave in slaves: return
        if prehook:
            prehook(slave)
        self.write_file('/sys/class/net/%s' %bondname +
                         '/bonding/slaves', '+' + slave)
        if posthook:
            posthook(slave)
        self._cache_update([bondname, 'linkinfo', 'slaves'], slave) 

    def remove_slave(self, bondname, slave):
        slaves = self._cache_get([bondname, 'linkinfo', 'slaves'])
        if slave not in slaves:
            return
        sysfs_bond_path = ('/sys/class/net/%s' %bondname +
                           '/bonding/slaves')
        if not os.path.exists(sysfs_bond_path):
           return
        self.write_file(sysfs_bond_path, '-' + slave)
        self._cache_delete([bondname, 'linkinfo', 'slaves'], slave) 

    def remove_slaves_all(self, bondname):
        if not self._cache_get([bondname, 'linkinfo', 'slaves']):
            return
        slaves = None
        sysfs_bond_path = ('/sys/class/net/%s' %bondname +
                           '/bonding/slaves')
        ipcmd = iproute2()
        try:
            with open(sysfs_bond_path, 'r') as f:
                slaves = f.readline().strip().split()
        except IOError, e:
            raise Exception('error reading slaves of bond %s' %bondname
                + '(' + str(e) + ')')
        for slave in slaves:
            ipcmd.ip_link_down(slave)
            try:
                self.remove_slave(bondname, slave)
            except Exception, e:
                if not ifupdownflags.flags.FORCE:
                    raise Exception('error removing slave %s'
                        %slave + ' from bond %s' %bondname +
                        '(%s)' %str(e))
                else:
                    pass
        self._cache_del([bondname, 'linkinfo', 'slaves'])

    def load_bonding_module(self):
        return utils.exec_command('modprobe -q bonding')

    def create_bond(self, bondname):
        if self.bond_exists(bondname):
            return
        sysfs_net = '/sys/class/net/'
        sysfs_bonding_masters = sysfs_net + 'bonding_masters'
        if not os.path.exists(sysfs_bonding_masters):
            self.logger.debug('loading bonding driver')
            self.load_bonding_module()
        self.write_file(sysfs_bonding_masters, '+' + bondname)
        self._cache_update([bondname], {})

    def delete_bond(self, bondname):
        if not os.path.exists('/sys/class/net/%s' %bondname):
            return
        self.write_file('/sys/class/net/bonding_masters', '-' + bondname)
        self._cache_delete([bondname])

    def unset_master(self, bondname):
        print 'Do nothing yet'
        return 0

    def get_slaves(self, bondname):
        slaves = self._cache_get([bondname, 'linkinfo', 'slaves'])
        if slaves:
            return list(slaves)
        slavefile = '/sys/class/net/%s/bonding/slaves' %bondname
        if os.path.exists(slavefile):
            buf = self.read_file_oneline(slavefile)
            if buf:
                slaves = buf.split()
        if not slaves:
            return slaves
        self._cache_update([bondname, 'linkinfo', 'slaves'], slaves)
        return list(slaves)

    def bond_slave_exists(self, bond, slave):
        slaves = self.get_slaves(bond)
        if not slaves: return False
        return slave in slaves

    def bond_exists(self, bondname):
        return os.path.exists('/sys/class/net/%s/bonding' %bondname)<|MERGE_RESOLUTION|>--- conflicted
+++ resolved
@@ -82,8 +82,6 @@
         except Exception as e:
             self.logger.debug(str(e))
         try:
-<<<<<<< HEAD
-=======
             linkCache.set_attr([bondname, 'linkinfo', 'updelay'],
                 self.read_file_oneline('/sys/class/net/%s/bonding/updelay'
                                        %bondname))
@@ -96,7 +94,6 @@
         except Exception as e:
             self.logger.debug(str(e))
         try:
->>>>>>> 23cba755
             map(lambda x: linkCache.set_attr([bondname, 'linkinfo', x],
                    self.read_file_oneline('/sys/class/net/%s/bonding/%s'
                         %(bondname, x))),
@@ -128,7 +125,7 @@
             if ifupdownflags.flags.DRYRUN:
                 return None
             if ifupdownflags.flags.CACHE:
-                if not bondutil._cache_fill_done: 
+                if not bondutil._cache_fill_done:
                     self._bond_linkinfo_fill_all()
                     bondutil._cache_fill_done = True
                     return linkCache.get_attr(attrlist)
@@ -343,7 +340,7 @@
                          '/bonding/slaves', '+' + slave)
         if posthook:
             posthook(slave)
-        self._cache_update([bondname, 'linkinfo', 'slaves'], slave) 
+        self._cache_update([bondname, 'linkinfo', 'slaves'], slave)
 
     def remove_slave(self, bondname, slave):
         slaves = self._cache_get([bondname, 'linkinfo', 'slaves'])
@@ -354,7 +351,7 @@
         if not os.path.exists(sysfs_bond_path):
            return
         self.write_file(sysfs_bond_path, '-' + slave)
-        self._cache_delete([bondname, 'linkinfo', 'slaves'], slave) 
+        self._cache_delete([bondname, 'linkinfo', 'slaves'], slave)
 
     def remove_slaves_all(self, bondname):
         if not self._cache_get([bondname, 'linkinfo', 'slaves']):
